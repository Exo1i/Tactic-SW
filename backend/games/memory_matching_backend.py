
import asyncio
import base64
import json
import logging
import random
# import threading # No longer needed for serial_lock
import time
from typing import Dict, Any, Optional, List, Tuple
import os

import cv2
import numpy as np
<<<<<<< HEAD
import serial # For type hinting; actual instance comes from main.py
from fastapi import WebSocket
from starlette.websockets import WebSocketState, WebSocketDisconnect # For WS state checking

# --- Configuration Constants (Defaults, can be overridden by config from main.py) ---
CAMERA_URL_DEFAULT = 'http://192.168.2.19:4747/video'
# This YOLO_MODEL_PATH is relative to the 'games' directory.
# main.py will construct the absolute path before passing it to GameSession.
YOLO_MODEL_PATH = "yolov5s.pt"

# --- Game Constants ---
import serial
=======
>>>>>>> 64df4fc9
from fastapi import FastAPI, WebSocket, WebSocketDisconnect
from fastapi.staticfiles import StaticFiles
from starlette.responses import FileResponse
from starlette.websockets import WebSocketState
from starlette.exceptions import HTTPException # Added for catch_all

# Import ESP32 WebSocket Client - This makes the global esp32_client available
from utils.esp32_client import esp32_client as global_esp32_client_instance

# --- Configuration ---
# SERIAL_PORT and BAUD_RATE are no longer needed
CAMERA_URL = 'http://192.168.49.1:8080/video' # Primary Camera URL

YOLO_MODEL_PATH = "./yolov5s.pt" # Or your specific model path

# --- Constants ---
GRID_ROWS = 2
GRID_COLS = 4
CARD_COUNT = GRID_ROWS * GRID_COLS
FLIP_DELAY_SECONDS = 0.5

# --- Arm Control Values (remain module-level constants) ---
arm_values = [[110, 40, 125], [87, 65, 120], [87, 110, 120], [110, 140, 125],
              [150, 55, 155], [130, 80, 140], [130, 105, 140], [150, 125, 155]]
arm_home = [180, 90, 0]
arm_temp1 = [90, 10, 120]
arm_temp2 = [90, 170, 120]
arm_trash = [140, 0, 140]

ARM_SYNC_STEP_DELAY = 0.3
ARM_MAX_RETRIES = 10
ARM_RETRY_DELAY_SECONDS = 1.0
DETECTION_MAX_RETRIES = 1000
DETECTION_RETRY_DELAY_SECONDS = 0.75
DETECTION_PERMANENT_FAIL_STATE = "PERMA_FAIL"

YOLO_TARGET_LABELS = ['orange', 'apple', 'cat', 'car', 'umbrella', 'banana', 'fire hydrant', 'person']
YOLO_FRAME_WIDTH = 640
YOLO_FRAME_HEIGHT = 480

COLOR_DEFINITIONS = { "red": (0, 0, 255), "yellow": (0, 255, 255), "green": (0, 255, 0), "blue": (255, 0, 0) }
COLOR_RANGES = [
    {'name': 'red', 'bgr': (0, 0, 255), 'lower': [(0, 120, 70), (170, 120, 70)], 'upper': [(10, 255, 255), (179, 255, 255)]},
    {'name': 'yellow', 'bgr': (0, 255, 255), 'lower': [(20, 100, 100)], 'upper': [(35, 255, 255)]},
    {'name': 'green', 'bgr': (0, 255, 0), 'lower': [(40, 40, 40)], 'upper': [(85, 255, 255)]},
    {'name': 'blue', 'bgr': (255, 0, 0), 'lower': [(95, 100, 50)], 'upper': [(130, 255, 255)]},
    {'name': 'black', 'bgr': (0, 0, 0), 'lower': [(0, 0, 0)], 'upper': [(180, 255, 50)]}
]
COLOR_CELL_THRESHOLD = 500
COLOR_BOARD_DETECT_WIDTH = 400
COLOR_BOARD_DETECT_HEIGHT = 200

<<<<<<< HEAD
# --- Logging Setup (module-level) ---
=======
# --- Globals ---
# Removed serial object and lock
latest_frame: Optional[np.ndarray] = None
latest_transformed_frame: Optional[np.ndarray] = None
frame_lock = asyncio.Lock()
active_games: Dict[str, Dict[str, Any]] = {"color": {}, "yolo": {}}
game_locks: Dict[str, asyncio.Lock] = { "color": asyncio.Lock(), "yolo": asyncio.Lock() }
yolo_model_global = None

# --- Logging Setup ---
>>>>>>> 64df4fc9
logging.basicConfig(
    level=logging.INFO,
    format='%(asctime)s - %(levelname)s - [%(funcName)s] - %(message)s',
    datefmt='%Y-%m-%d %H:%M:%S'
)

<<<<<<< HEAD
# --- Board Detection / Transformation Helper Functions (module-level is fine) ---
=======
# --- ESP32 Command Functions ---
async def _send_switch_command(esp32_ws_client): # Renamed param for clarity
    """Send a switch command to ESP32 to activate ARM mode"""
    if esp32_ws_client is None:
        logging.error("[ESP32] No ESP32 client available, skipping switch command")
        return False
        
    try:
        logging.info("[ESP32] Sending switch command to activate ARM mode")
        # Assuming esp32_ws_client is an instance of ESP32Client from esp32_client.py
        await esp32_ws_client.send_json({
            "action": "switch",
            "game": "ARM" # Or a game-specific identifier if needed by ESP32
        })
        return True
    except Exception as e:
        logging.error(f"[ESP32] Error sending switch command: {e}")
        return False

async def send_arm_command_async(esp32_ws_client, degree1: int, degree2: int, degree3: int, magnet: int, movement: int) -> bool:
    """
    Asynchronous function to send an arm command via ESP32 WebSocket.
    Includes retries on failure. Returns True on success, False on failure.
    """
    if esp32_ws_client is None:
        logging.error("[ESP32] No ESP32 client available, skipping command")
        return False
        
    if not (0 <= degree1 <= 180 and 0 <= degree2 <= 180 and 0 <= degree3 <= 180):
        logging.error(f"[ESP32] Invalid servo degrees: ({degree1}, {degree2}, {degree3}). Must be 0-180.")
        return False
    if magnet not in [0, 1]:
        logging.error(f"[ESP32] Invalid magnet value: {magnet}. Must be 0 or 1.")
        return False

    command = f"{degree1},{degree2},{degree3},{magnet},{movement}"
    command_strip = command.strip()

    # ARM_MAX_RETRIES and ARM_RETRY_DELAY_SECONDS are already global constants

    attempt = 0
    while attempt < ARM_MAX_RETRIES:
        attempt += 1
        logging.info(f"[ESP32] Sending command (Attempt {attempt}/{ARM_MAX_RETRIES}): {command_strip}")

        try:
            # Assuming esp32_ws_client is an instance of ESP32Client from esp32_client.py
            success = await esp32_ws_client.send_json({
                "action": "command",
                "command": command
            }) # send_json in ESP32Client already handles JSON dumping
            
            if success:
                logging.info(f"[ESP32] Command '{command_strip}' sent successfully on attempt {attempt}.")
                # The ESP32Client's send_command/send_json might already include a delay.
                # If not, and one is strictly needed *after ESP32 processing*, it's more complex.
                # The current ESP32Client has a 2s delay *after sending*.
                # await asyncio.sleep(2.0) # This might be redundant if ESP32Client handles it
                return True
            else:
                logging.error(f"[ESP32] Command '{command_strip}' failed to send on attempt {attempt} (client reported failure).")
        except Exception as e:
            logging.error(f"[ESP32] Error during command attempt {attempt} for '{command_strip}': {e}")
        
        if attempt < ARM_MAX_RETRIES:
            logging.info(f"[ESP32] Waiting {ARM_RETRY_DELAY_SECONDS}s before retry...")
            await asyncio.sleep(ARM_RETRY_DELAY_SECONDS)

    logging.error(f"[ESP32] Command '{command_strip}' FAILED after {ARM_MAX_RETRIES} attempts.")
    return False

# --- Asynchronous Arm Movement Logic using ESP32 WebSocket ---
async def from_to_async(esp32_ws_client, src: str, dest: str, card_id: int) -> bool:
    logging.info(f"Executing ASYNC movement sequence: card {card_id} from {src} to {dest}")
    success = True

    if src not in ["card", "temp1", "temp2", "home"] or dest not in ["card", "temp1", "temp2", "trash", "home"]:
        logging.error(f"Invalid src ('{src}') or dest ('{dest}') location.")
        return False
    if src == "card" or dest == "card":
        if not (0 <= card_id < len(arm_values)):
            logging.error(f"Invalid card_id {card_id} for arm_values length {len(arm_values)}")
            return False

    try:
        # ARM_SYNC_STEP_DELAY is a global constant
        if src == "card" and dest == "temp1":
            logging.debug("Seq: card -> temp1")
            if not await send_arm_command_async(esp32_ws_client, arm_values[card_id][0], arm_values[card_id][1], arm_values[card_id][2], 1, 0): success = False
            if success: await asyncio.sleep(ARM_SYNC_STEP_DELAY)
            if success and not await send_arm_command_async(esp32_ws_client, arm_home[0], arm_home[1], arm_home[2], 1, 1): success = False
            if success: await asyncio.sleep(ARM_SYNC_STEP_DELAY)
            if success and not await send_arm_command_async(esp32_ws_client, arm_temp1[0], arm_temp1[1], arm_temp1[2], 0, 0): success = False
            if success: await asyncio.sleep(ARM_SYNC_STEP_DELAY)
            if success and not await send_arm_command_async(esp32_ws_client, arm_home[0], arm_home[1], arm_home[2], 0, 1): success = False
        # ... (all other elif conditions for movement sequences, ensuring esp32_ws_client is passed) ...
        elif src == "card" and dest == "temp2":
            logging.debug("Seq: card -> temp2")
            if not await send_arm_command_async(esp32_ws_client, arm_values[card_id][0], arm_values[card_id][1], arm_values[card_id][2], 1, 0): success = False
            if success: await asyncio.sleep(ARM_SYNC_STEP_DELAY)
            if success and not await send_arm_command_async(esp32_ws_client, arm_home[0], arm_home[1], arm_home[2], 1, 1): success = False
            if success: await asyncio.sleep(ARM_SYNC_STEP_DELAY)
            if success and not await send_arm_command_async(esp32_ws_client, arm_temp2[0], arm_temp2[1], arm_temp2[2], 0, 0): success = False
            if success: await asyncio.sleep(ARM_SYNC_STEP_DELAY)
            if success and not await send_arm_command_async(esp32_ws_client, arm_home[0], arm_home[1], arm_home[2], 0, 1): success = False

        elif src == "card" and dest == "trash":
            logging.debug("Seq: card -> trash")
            if not await send_arm_command_async(esp32_ws_client, arm_values[card_id][0], arm_values[card_id][1], arm_values[card_id][2], 1, 0): success = False
            if success: await asyncio.sleep(ARM_SYNC_STEP_DELAY)
            if success and not await send_arm_command_async(esp32_ws_client, arm_home[0], arm_home[1], arm_home[2], 1, 1): success = False
            if success: await asyncio.sleep(ARM_SYNC_STEP_DELAY)
            if success and not await send_arm_command_async(esp32_ws_client, arm_trash[0], arm_trash[1], arm_trash[2], 0, 0): success = False
            if success: await asyncio.sleep(ARM_SYNC_STEP_DELAY)
            if success and not await send_arm_command_async(esp32_ws_client, arm_home[0], arm_home[1], arm_home[2], 0, 1): success = False

        elif src == "temp1" and dest == "trash":
            logging.debug("Seq: temp1 -> trash")
            if not await send_arm_command_async(esp32_ws_client, arm_temp1[0], arm_temp1[1], arm_temp1[2], 1, 0): success = False
            if success: await asyncio.sleep(ARM_SYNC_STEP_DELAY)
            if success and not await send_arm_command_async(esp32_ws_client, arm_home[0], arm_home[1], arm_home[2], 1, 1): success = False
            if success: await asyncio.sleep(ARM_SYNC_STEP_DELAY)
            if success and not await send_arm_command_async(esp32_ws_client, arm_trash[0], arm_trash[1], arm_trash[2], 0, 0): success = False
            if success: await asyncio.sleep(ARM_SYNC_STEP_DELAY)
            if success and not await send_arm_command_async(esp32_ws_client, arm_home[0], arm_home[1], arm_home[2], 0, 1): success = False

        elif src == "temp2" and dest == "trash":
            logging.debug("Seq: temp2 -> trash")
            if not await send_arm_command_async(esp32_ws_client, arm_temp2[0], arm_temp2[1], arm_temp2[2], 1, 0): success = False
            if success: await asyncio.sleep(ARM_SYNC_STEP_DELAY)
            if success and not await send_arm_command_async(esp32_ws_client, arm_home[0], arm_home[1], arm_home[2], 1, 1): success = False
            if success: await asyncio.sleep(ARM_SYNC_STEP_DELAY)
            if success and not await send_arm_command_async(esp32_ws_client, arm_trash[0], arm_trash[1], arm_trash[2], 0, 0): success = False
            if success: await asyncio.sleep(ARM_SYNC_STEP_DELAY)
            if success and not await send_arm_command_async(esp32_ws_client, arm_home[0], arm_home[1], arm_home[2], 0, 1): success = False

        elif src == "temp1" and dest == "card":
            logging.debug("Seq: temp1 -> card")
            if not await send_arm_command_async(esp32_ws_client, arm_temp1[0], arm_temp1[1], arm_temp1[2], 1, 0): success = False
            if success: await asyncio.sleep(ARM_SYNC_STEP_DELAY)
            if success and not await send_arm_command_async(esp32_ws_client, arm_home[0], arm_home[1], arm_home[2], 1, 1): success = False
            if success: await asyncio.sleep(ARM_SYNC_STEP_DELAY)
            if success and not await send_arm_command_async(esp32_ws_client, arm_values[card_id][0], arm_values[card_id][1], arm_values[card_id][2], 0, 0): success = False
            if success: await asyncio.sleep(ARM_SYNC_STEP_DELAY)
            if success and not await send_arm_command_async(esp32_ws_client, arm_home[0], arm_home[1], arm_home[2], 0, 1): success = False

        elif src == "temp2" and dest == "card":
            logging.debug("Seq: temp2 -> card")
            if not await send_arm_command_async(esp32_ws_client, arm_temp2[0], arm_temp2[1], arm_temp2[2], 1, 0): success = False
            if success: await asyncio.sleep(ARM_SYNC_STEP_DELAY)
            if success and not await send_arm_command_async(esp32_ws_client, arm_home[0], arm_home[1], arm_home[2], 1, 1): success = False
            if success: await asyncio.sleep(ARM_SYNC_STEP_DELAY)
            if success and not await send_arm_command_async(esp32_ws_client, arm_values[card_id][0], arm_values[card_id][1], arm_values[card_id][2], 0, 0): success = False
            if success: await asyncio.sleep(ARM_SYNC_STEP_DELAY)
            if success and not await send_arm_command_async(esp32_ws_client, arm_home[0], arm_home[1], arm_home[2], 0, 1): success = False

        elif src == "home" and dest == "home":
            logging.debug("Seq: home -> home")
            if not await send_arm_command_async(esp32_ws_client, arm_home[0], arm_home[1], arm_home[2], 0, 1): success = False
        else:
            logging.error(f"Invalid/unhandled src/dest combination: {src} -> {dest}")
            success = False

        if not success:
            logging.error(f"ASYNC movement sequence FAILED: A command failed for card {card_id} ({src} -> {dest})")
            if not (src == "home" and dest == "home"):
                logging.warning("Attempting to return arm home after sequence failure.")
                await send_arm_command_async(esp32_ws_client, arm_home[0], arm_home[1], arm_home[2], 0, 1)
            return False

        logging.info(f"ASYNC movement sequence COMPLETED successfully: card {card_id} ({src} -> {dest})")
        return True

    except Exception as e:
        logging.error(f"Unexpected error during ASYNC sequence ({src} -> {dest}, card {id}): {e}", exc_info=True)
        logging.warning("Attempting to return arm home after unexpected sequence error.")
        await send_arm_command_async(esp32_ws_client, arm_home[0], arm_home[1], arm_home[2], 0, 1) # Ensure client is passed
        return False


async def from_to(websocket: WebSocket, src: str, dest: str, card_id: int) -> bool:
    action_name = f"{src}_to_{dest}"
    logging.info(f"Initiating arm movement: card {card_id} [{action_name}]")
    move_successful = False

    game_version = "color" # Default
    # Determine current game_version more reliably if possible, or assume based on active_games structure
    # This part of logic finding the client is important
    current_esp32_client = None
    current_game_needs_switch = False

    # Try to get the client specific to this WebSocket's game context first
    # The game runners (run_yolo_game, run_color_game) are expected to store
    # the client in active_games[game_version]["esp32_client"]
    # and switch_command_sent in active_games[game_version]["switch_command_sent"]

    # Determine which game this websocket is associated with.
    # This might need refinement if a single websocket connection can switch game types.
    # For now, we'll try to infer or use a default.
    # A better way would be to pass game_version into from_to, or have from_to called
    # from within a context where game_version is known.
    # Let's assume the websocket object might have a game_version attribute set by the endpoint.
    
    # Attempt to find the game version associated with this WebSocket based on active_games
    # This is a bit indirect. If `from_to` is called from `run_yolo_game` or `run_color_game`,
    # those functions already know their `game_state_key`.
    # The current logic tries to find *any* active game's client.
    # This might be problematic if multiple game types can be active with different clients.
    # However, given the structure with game_locks, usually only one game of a type is active.

    # Try to get the game_version if it's an attribute of the websocket (set by websocket_endpoint)
    # Or, if from_to is called from a game runner, it should ideally pass its game_version
    # For now, let's assume the existing logic for finding an esp32_client will work if
    # the game runners correctly populate active_games.

    inferred_game_version = getattr(websocket, 'game_version_context', None) # Hypothetical attribute

    if inferred_game_version and inferred_game_version in active_games:
        game_data = active_games.get(inferred_game_version, {})
        current_esp32_client = game_data.get("esp32_client")
        if current_esp32_client:
            game_version = inferred_game_version # Found it
            current_game_needs_switch = not game_data.get("switch_command_sent", False)
    
    if not current_esp32_client: # Fallback to iterating active_games
        for gv_key in ["color", "yolo"]: # Prioritize
            if gv_key in active_games and active_games[gv_key].get("esp32_client"):
                current_esp32_client = active_games[gv_key].get("esp32_client")
                game_version = gv_key
                current_game_needs_switch = not active_games[gv_key].get("switch_command_sent", False)
                break
    
    if not current_esp32_client:
        logging.error(f"Cannot find ESP32 client in active games for {action_name}. Movement will fail.")
        move_successful = False
    else:
        try:
            if current_game_needs_switch:
                logging.info(f"Sending switch command for game {game_version} before arm movement.")
                switch_ok = await _send_switch_command(current_esp32_client)
                if switch_ok:
                    active_games[game_version]["switch_command_sent"] = True
                else:
                    logging.error(f"Switch command failed for {game_version}. Arm movement may fail or use wrong mode.")
                    # Decide if to proceed or fail here. For now, proceed with caution.

            move_successful = await from_to_async(current_esp32_client, src, dest, card_id)
        except Exception as e:
            logging.error(f"Error executing from_to_async for {action_name}: {e}", exc_info=True)
            move_successful = False
            logging.warning(f"Attempting safe return home after error during {action_name}.")
            try:
                await send_arm_command_async(current_esp32_client, arm_home[0], arm_home[1], arm_home[2], 0, 1)
            except Exception as home_e:
                logging.error(f"Failed to return arm home after error in {action_name}: {home_e}")

    try:
        if websocket.client_state == WebSocketState.CONNECTED:
            await websocket.send_json({
                "type": "arm_status",
                "payload": {"status": "finished", "success": move_successful, "action": action_name, "card_id": card_id}
            })
        else:
            logging.warning(f"WebSocket disconnected before arm status update for {action_name}.")
    except WebSocketDisconnect:
        logging.warning(f"WebSocket disconnected during arm status update send for {action_name}.")
    except Exception as ws_e:
        logging.error(f"Failed to send arm status update via WebSocket for {action_name}: {ws_e}")

    logging.info(f"Arm movement finished for {action_name} (card {card_id}). Success: {move_successful}")
    return move_successful

# --- FastAPI App ---
app = FastAPI(title="Memory Matching Game Backend")

# --- YOLO Model Loading ---
@app.on_event("startup")
async def load_yolo_model_on_startup():
    global yolo_model_global
    try:
        import importlib
        try: importlib.import_module('ultralytics')
        except ImportError:
            logging.error("Ultralytics library not found. YOLO mode unavailable.")
            yolo_model_global = None; return
        from ultralytics import YOLO
        if not os.path.exists(YOLO_MODEL_PATH):
            logging.error(f"YOLO model file not found: {YOLO_MODEL_PATH}. YOLO mode unavailable.")
            yolo_model_global = None; return
        logging.info(f"Loading YOLO model globally from: {YOLO_MODEL_PATH}")
        yolo_model_global = YOLO(YOLO_MODEL_PATH)
        logging.info("Warming up YOLO model...")
        dummy_img = np.zeros((64, 64, 3), dtype=np.uint8)
        try: yolo_model_global.predict(dummy_img, verbose=False)
        except Exception as wu_e: logging.error(f"YOLO warmup failed: {wu_e}");
        logging.info("Global YOLO model loaded and warmed up successfully.")
    except Exception as e:
        logging.error(f"Error loading global YOLO model: {e}", exc_info=True)
        yolo_model_global = None

# --- Board Detection / Transformation Helper Functions (No changes needed here) ---
>>>>>>> 64df4fc9
def find_board_corners(frame: np.ndarray) -> Optional[np.ndarray]:
    if frame is None or frame.size == 0: return None
    try:
        hsv = cv2.cvtColor(frame, cv2.COLOR_BGR2HSV)
        lower_white, upper_white = np.array([0, 0, 150]), np.array([180, 70, 255])
        mask = cv2.inRange(hsv, lower_white, upper_white)
        kernel = np.ones((5, 5), np.uint8)
        mask = cv2.morphologyEx(mask, cv2.MORPH_CLOSE, kernel, iterations=2)
        mask = cv2.morphologyEx(mask, cv2.MORPH_OPEN, kernel, iterations=1)
        contours, _ = cv2.findContours(mask, cv2.RETR_EXTERNAL, cv2.CHAIN_APPROX_SIMPLE)
        if not contours: return None
        largest_contour = max(contours, key=cv2.contourArea)
        contour_area = cv2.contourArea(largest_contour)
        min_area_threshold = frame.shape[0] * frame.shape[1] * 0.05
        if contour_area < min_area_threshold: return None
        perimeter = cv2.arcLength(largest_contour, True)
        epsilon = 0.03 * perimeter
        approx = cv2.approxPolyDP(largest_contour, epsilon, True)
        if len(approx) == 4:
<<<<<<< HEAD
            corners_np = np.array([p[0] for p in approx], dtype=np.float32) # Renamed to avoid conflict
            return sort_corners(corners_np)
        return None
    except Exception as e: logging.error(f"Error finding board corners: {e}"); return None

def sort_corners(corners_np: np.ndarray) -> np.ndarray: # Renamed parameter
=======
            corners = np.array([p[0] for p in approx], dtype=np.float32)
            return sort_corners(corners)
        return None
    except Exception as e: logging.error(f"Error finding board corners: {e}"); return None

def sort_corners(corners: np.ndarray) -> np.ndarray:
>>>>>>> 64df4fc9
    rect = np.zeros((4, 2), dtype="float32")
    s = corners_np.sum(axis=1); rect[0] = corners_np[np.argmin(s)]; rect[2] = corners_np[np.argmax(s)]
    diff = np.diff(corners_np, axis=1); rect[1] = corners_np[np.argmin(diff)]; rect[3] = corners_np[np.argmax(diff)]
    return rect

<<<<<<< HEAD
def transform_board(frame: np.ndarray, corners_np: np.ndarray) -> Optional[np.ndarray]: # Renamed parameter
    if frame is None or corners_np is None: return None
=======
def transform_board(frame: np.ndarray, corners: np.ndarray) -> Optional[np.ndarray]:
    if frame is None or corners is None: return None
>>>>>>> 64df4fc9
    try:
        dst_points = np.array([
            [0, 0], [COLOR_BOARD_DETECT_WIDTH - 1, 0],
            [COLOR_BOARD_DETECT_WIDTH - 1, COLOR_BOARD_DETECT_HEIGHT - 1],
            [0, COLOR_BOARD_DETECT_HEIGHT - 1]
        ], dtype=np.float32)
        M = cv2.getPerspectiveTransform(corners_np, dst_points)
        warped = cv2.warpPerspective(frame, M, (COLOR_BOARD_DETECT_WIDTH, COLOR_BOARD_DETECT_HEIGHT))
        return warped
    except Exception as e: logging.error(f"Error during perspective transform: {e}"); return None

<<<<<<< HEAD

class MemoryMatching:
    def __init__(self, config: Dict[str, Any]):
        # Use a simple string representation for serial_instance in logs if it's complex
        log_config = {k: (str(v) if isinstance(v, serial.Serial) else v) for k, v in config.items()}
        logging.info(f"MemoryMatching GameSession initializing with config: {json.dumps(log_config, default=lambda o: '<unserializable>')}")

        self.game_mode = config.get("mode", "color")
        self.serial_instance: Optional[serial.Serial] = config.get("serial_instance")
        self.webcam_ip = config.get("webcam_ip", CAMERA_URL_DEFAULT)
        self.yolo_model_path_abs = YOLO_MODEL_PATH

        self.yolo_model: Optional[Any] = None
        self.ultralytics_yolo_class = None # To store the YOLO class from ultralytics

        # Store frames in a dictionary for clarity
        self._latest_frame_data: Dict[str, Optional[np.ndarray]] = {
            "raw": None,
            "transformed": None
        }
        self._frame_lock = asyncio.Lock() # For async access to frames
        self._serial_lock = threading.Lock() # For thread-safe serial commands

        self.game_state_internal: Dict[str, Any] = {}
        self._websocket: Optional[WebSocket] = None # FastAPI WebSocket type
        self._async_loop: Optional[asyncio.AbstractEventLoop] = None
        self._capture_task: Optional[asyncio.Task] = None
        self._game_runner_task: Optional[asyncio.Task] = None

        self._stop_event = asyncio.Event() # For signaling async tasks to stop

        self.serial_port_config_from_main = config.get("serial_port_config", {})

        if not self.serial_instance or not self.serial_instance.is_open:
            logging.warning("MemoryMatching: Serial instance not provided or not open. Arm control may fail.")
        elif self.serial_instance and self.serial_instance.is_open and self.serial_port_config_from_main.get("type") == "usb":
             logging.info("MemoryMatching: USB serial detected, ensuring Arduino reset delay.")
             time.sleep(2) # Wait for Arduino to reset if it's a direct USB to an Arduino
             try:
                self.serial_instance.reset_input_buffer()
                self.serial_instance.reset_output_buffer()
                if self.serial_instance.in_waiting > 0:
                    initial_data = self.serial_instance.read(self.serial_instance.in_waiting).decode(errors='replace')
                    logging.info(f"MemoryMatching: Cleared initial serial data from provided instance: {initial_data.strip()}")
             except Exception as e:
                 logging.error(f"MemoryMatching: Error resetting buffers on provided serial instance: {e}")

    async def _load_yolo_model_if_needed(self):
        if self.game_mode == "yolo" and self.yolo_model is None:
            if not self.yolo_model_path_abs:
                logging.error("YOLO mode selected but no model path provided.")
                return False
            try:
                import importlib
                try: importlib.import_module('ultralytics')
                except ImportError:
                    logging.error("Ultralytics library not found. YOLO mode unavailable.")
                    return False

                from ultralytics import YOLO as UltralyticsYOLO
                self.ultralytics_yolo_class = UltralyticsYOLO

                if not os.path.exists(self.yolo_model_path_abs):
                    logging.error(f"YOLO model file not found: {self.yolo_model_path_abs}. YOLO mode unavailable.")
                    return False

                logging.info(f"Loading YOLO model for GameSession from: {self.yolo_model_path_abs}")
                self.yolo_model = self.ultralytics_yolo_class(self.yolo_model_path_abs)

                logging.info("Warming up YOLO model for GameSession...")
                dummy_img = np.zeros((64, 64, 3), dtype=np.uint8) # Small dummy image
                # Run predict in a thread to avoid blocking asyncio loop
                await asyncio.to_thread(self.yolo_model.predict, dummy_img, verbose=False, device='cpu') # Added device='cpu' for broader compatibility
                logging.info("GameSession YOLO model loaded and warmed up successfully.")
                return True
            except Exception as e:
                logging.error(f"Error loading GameSession YOLO model: {e}", exc_info=True)
                self.yolo_model = None
                return False
        return True # Return True if not yolo_mode or model already loaded

    async def manage_game_loop(self, websocket: WebSocket): # WebSocket type from FastAPI
        self._websocket = websocket
        self._async_loop = asyncio.get_running_loop()
        self._stop_event.clear()

        logging.info(f"MemoryMatching ({self.game_mode}): manage_game_loop started.")

        if not await self._load_yolo_model_if_needed(): # Handles yolo_mode check internally
            if self.game_mode == "yolo": # Only error out if it was supposed to load for yolo
                await self._send_error_to_client("YOLO model failed to load.")
                await self.cleanup() # Ensure cleanup if we exit early
                return

        self.game_state_internal = {"running": True}

        try:
            if self.game_mode == "yolo":
                self._game_runner_task = asyncio.create_task(self._run_yolo_game_logic())
            elif self.game_mode == "color":
                self._game_runner_task = asyncio.create_task(self._run_color_game_logic())
            else:
                await self._send_error_to_client(f"Invalid game mode: {self.game_mode}")
                await self.cleanup()
                return

            logging.info(f"MemoryMatching ({self.game_mode}): Game runner task created.")

            # Monitor loop: Keep connection open while runner is active
            while not self._stop_event.is_set():
                if self._game_runner_task.done():
                    logging.info(f"MemoryMatching ({self.game_mode}): Runner task finished.")
                    try: self._game_runner_task.result() # Raise exceptions from the task if any occurred
                    except asyncio.CancelledError:
                        logging.info(f"MemoryMatching ({self.game_mode}): Runner task was cancelled.")
                    except Exception as runner_exception:
                        logging.error(f"MemoryMatching ({self.game_mode}): Runner task failed with exception: {runner_exception}", exc_info=True)
                        await self._send_error_to_client(f"Game ended due to server error: {runner_exception}")
                    break # Exit monitor loop

                if self._websocket.client_state != WebSocketState.CONNECTED:
                    logging.info(f"MemoryMatching ({self.game_mode}): WebSocket disconnected by client.")
                    self._stop_event.set() # Signal runner to stop
                    break # Exit monitor loop

                await asyncio.sleep(0.5) # Keepalive check

        except WebSocketDisconnect: # This can be raised by await websocket.receive_* if used
            logging.info(f"MemoryMatching ({self.game_mode}): WebSocket disconnected (WebSocketDisconnect).")
            self._stop_event.set()
        except Exception as e:
            logging.error(f"MemoryMatching ({self.game_mode}): Error in manage_game_loop: {e}", exc_info=True)
            self._stop_event.set()
            await self._send_error_to_client(f"Server connection error: {e}")
        finally:
            logging.info(f"MemoryMatching ({self.game_mode}): manage_game_loop ending. Initiating cleanup.")
            await self.cleanup()

    async def _send_json_to_client(self, data: Dict):
        if self._websocket and self._websocket.client_state == WebSocketState.CONNECTED:
            try:
                await self._websocket.send_json(data)
            except WebSocketDisconnect:
                logging.warning(f"MemoryMatching ({self.game_mode}): WS disconnected while trying to send JSON.")
            except Exception as e:
                logging.error(f"MemoryMatching ({self.game_mode}): Error sending JSON to client: {e}")

    async def _send_error_to_client(self, message: str):
        await self._send_json_to_client({"type": "error", "payload": message})

    def _send_arm_command_sync(self, degree1: int, degree2: int, degree3: int, magnet: int, movement: int) -> Optional[str]:
        if not self.serial_instance or not self.serial_instance.is_open:
            logging.error("Serial port not available or not open for sending command.")
            return None
        if not (0 <= degree1 <= 180 and 0 <= degree2 <= 180 and 0 <= degree3 <= 180):
            logging.error(f"Invalid servo degrees: ({degree1}, {degree2}, {degree3}). Must be 0-180.")
            return None
        if magnet not in [0, 1]:
            logging.error(f"Invalid magnet value: {magnet}. Must be 0 or 1.")
            return None

        command = f"{degree1},{degree2},{degree3},{magnet},{movement}\n"
        command_bytes = command.encode('utf-8')
        command_strip = command.strip()

        attempt = 0
        while attempt < ARM_MAX_RETRIES:
            attempt += 1
            logging.info(f"MM Arm Sending (Attempt {attempt}/{ARM_MAX_RETRIES}): {command_strip}")
            with self._serial_lock: # Use instance serial_lock
                try:
                    if not self.serial_instance or not self.serial_instance.is_open: # Re-check inside lock
                        logging.error(f"MM Arm: Serial port became unavailable before attempt {attempt}.")
                        attempt = ARM_MAX_RETRIES; continue

                    self.serial_instance.reset_input_buffer() # Clear buffer before reading response
                    self.serial_instance.write(command_bytes)
                    self.serial_instance.flush() # Ensure data is sent

                    response = b''
                    start_time = time.time()
                    timeout_response = 12.0 # Timeout FOR THIS ATTEMPT

                    while time.time() - start_time < timeout_response:
                        if self.serial_instance.in_waiting > 0:
                            chunk = self.serial_instance.read(self.serial_instance.in_waiting)
                            response += chunk
                            if b"done" in response.lower():
                                break
                        time.sleep(0.02) # Short sleep to avoid busy-waiting

                    decoded_response = response.decode('utf-8', errors='replace').strip()
                    logging.debug(f"MM Arm Attempt {attempt} raw response: {response}")
                    logging.info(f"MM Arm Attempt {attempt} decoded response: '{decoded_response}'")

                    if "done" in decoded_response.lower():
                        logging.info(f"MM Arm Command '{command_strip}' successful on attempt {attempt}.")
                        return decoded_response
                    else:
                        logging.warning(f"MM Arm Cmd '{command_strip}' attempt {attempt} failed: 'done' not received. Resp: '{decoded_response}'")

                except serial.SerialException as e:
                    logging.error(f"MM Arm Serial comm error during attempt {attempt}: {e}")
                    # Let retries happen. If it's truly dead, main.py might re-init or game fails.
                    attempt = ARM_MAX_RETRIES # Or make it fatal for this game session
                except Exception as e:
                    logging.error(f"MM Arm Unexpected error serial cmd attempt {attempt}: {e}", exc_info=True)

            if attempt < ARM_MAX_RETRIES:
                logging.info(f"MM Arm: Waiting {ARM_RETRY_DELAY_SECONDS}s before retry...")
                time.sleep(ARM_RETRY_DELAY_SECONDS)

        logging.error(f"MM Arm Command '{command_strip}' FAILED after {ARM_MAX_RETRIES} attempts.")
        return None

    def _from_to_sync(self, src: str, dest: str, card_id: int) -> bool:
        logging.info(f"MM SYNC movement sequence: card {card_id} from {src} to {dest}")
        success = True
        if src not in ["card", "temp1", "temp2", "home"] or dest not in ["card", "temp1", "temp2", "trash", "home"]:
            logging.error(f"Invalid src ('{src}') or dest ('{dest}') location.")
            return False
        if src == "card" or dest == "card":
            if not (0 <= card_id < len(arm_values)):
                logging.error(f"Invalid card_id {card_id} for arm_values length {len(arm_values)}")
                return False
        try:
            if src == "card" and dest == "temp1":
                if self._send_arm_command_sync(arm_values[card_id][0], arm_values[card_id][1], arm_values[card_id][2], 1, 0) is None: success = False
                if success: time.sleep(ARM_SYNC_STEP_DELAY)
                if success and self._send_arm_command_sync(arm_home[0], arm_home[1], arm_home[2], 1, 1) is None: success = False
                if success: time.sleep(ARM_SYNC_STEP_DELAY)
                if success and self._send_arm_command_sync(arm_temp1[0], arm_temp1[1], arm_temp1[2], 0, 0) is None: success = False
                if success: time.sleep(ARM_SYNC_STEP_DELAY)
                if success and self._send_arm_command_sync(arm_home[0], arm_home[1], arm_home[2], 0, 1) is None: success = False
            elif src == "card" and dest == "temp2":
                if self._send_arm_command_sync(arm_values[card_id][0], arm_values[card_id][1], arm_values[card_id][2], 1, 0) is None: success = False
                if success: time.sleep(ARM_SYNC_STEP_DELAY)
                if success and self._send_arm_command_sync(arm_home[0],arm_home[1], arm_home[2], 1, 1) is None: success = False
                if success: time.sleep(ARM_SYNC_STEP_DELAY)
                if success and self._send_arm_command_sync(arm_temp2[0], arm_temp2[1], arm_temp2[2], 0, 0) is None: success = False
                if success: time.sleep(ARM_SYNC_STEP_DELAY)
                if success and self._send_arm_command_sync(arm_home[0], arm_home[1], arm_home[2], 0, 1) is None: success = False
            elif src == "card" and dest == "trash":
                if self._send_arm_command_sync(arm_values[card_id][0], arm_values[card_id][1], arm_values[card_id][2], 1, 0) is None: success = False
                if success: time.sleep(ARM_SYNC_STEP_DELAY)
                if success and self._send_arm_command_sync(arm_home[0], arm_home[1], arm_home[2], 1, 1) is None: success = False
                if success: time.sleep(ARM_SYNC_STEP_DELAY)
                if success and self._send_arm_command_sync(arm_trash[0], arm_trash[1], arm_trash[2], 0, 0) is None: success = False
                if success: time.sleep(ARM_SYNC_STEP_DELAY)
                if success and self._send_arm_command_sync(arm_home[0], arm_home[1], arm_home[2], 0, 1) is None: success = False
            elif src == "temp1" and dest == "trash":
                if self._send_arm_command_sync(arm_temp1[0], arm_temp1[1], arm_temp1[2], 1, 0) is None: success = False
                if success: time.sleep(ARM_SYNC_STEP_DELAY)
                if success and self._send_arm_command_sync(arm_home[0], arm_home[1], arm_home[2], 1, 1) is None: success = False
                if success: time.sleep(ARM_SYNC_STEP_DELAY)
                if success and self._send_arm_command_sync(arm_trash[0], arm_trash[1], arm_trash[2], 0, 0) is None: success = False
                if success: time.sleep(ARM_SYNC_STEP_DELAY)
                if success and self._send_arm_command_sync(arm_home[0], arm_home[1], arm_home[2], 0, 1) is None: success = False
            elif src == "temp2" and dest == "trash":
                if self._send_arm_command_sync(arm_temp2[0], arm_temp2[1], arm_temp2[2], 1, 0) is None: success = False
                if success: time.sleep(ARM_SYNC_STEP_DELAY)
                if success and self._send_arm_command_sync(arm_home[0], arm_home[1], arm_home[2], 1, 1) is None: success = False
                if success: time.sleep(ARM_SYNC_STEP_DELAY)
                if success and self._send_arm_command_sync(arm_trash[0], arm_trash[1], arm_trash[2], 0, 0) is None: success = False
                if success: time.sleep(ARM_SYNC_STEP_DELAY)
                if success and self._send_arm_command_sync(arm_home[0], arm_home[1], arm_home[2], 0, 1) is None: success = False
            elif src == "temp1" and dest == "card":
                if self._send_arm_command_sync(arm_temp1[0], arm_temp1[1], arm_temp1[2], 1, 0) is None: success = False
                if success: time.sleep(ARM_SYNC_STEP_DELAY)
                if success and self._send_arm_command_sync(arm_home[0], arm_home[1], arm_home[2], 1, 1) is None: success = False
                if success: time.sleep(ARM_SYNC_STEP_DELAY)
                if success and self._send_arm_command_sync(arm_values[card_id][0], arm_values[card_id][1], arm_values[card_id][2], 0, 0) is None: success = False
                if success: time.sleep(ARM_SYNC_STEP_DELAY)
                if success and self._send_arm_command_sync(arm_home[0], arm_home[1], arm_home[2], 0, 1) is None: success = False
            elif src == "temp2" and dest == "card":
                if self._send_arm_command_sync(arm_temp2[0], arm_temp2[1], arm_temp2[2], 1, 0) is None: success = False
                if success: time.sleep(ARM_SYNC_STEP_DELAY)
                if success and self._send_arm_command_sync(arm_home[0], arm_home[1], arm_home[2], 1, 1) is None: success = False
                if success: time.sleep(ARM_SYNC_STEP_DELAY)
                if success and self._send_arm_command_sync(arm_values[card_id][0], arm_values[card_id][1], arm_values[card_id][2], 0, 0) is None: success = False
                if success: time.sleep(ARM_SYNC_STEP_DELAY)
                if success and self._send_arm_command_sync(arm_home[0], arm_home[1], arm_home[2], 0, 1) is None: success = False
            elif src == "home" and dest == "home":
                if self._send_arm_command_sync(arm_home[0], arm_home[1], arm_home[2], 0, 1) is None: success = False
            else:
                logging.error(f"Invalid/unhandled src/dest combination: {src} -> {dest}"); success = False

            if not success:
                logging.error(f"MM SYNC movement sequence FAILED: A command failed persistently for card {card_id} ({src} -> {dest})")
                if not (src == "home" and dest == "home"):
                    logging.warning("Attempting to return arm home after sequence failure.")
                    self._send_arm_command_sync(arm_home[0], arm_home[1], arm_home[2], 0, 1) # Try recovery
                return False
            logging.info(f"MM SYNC movement sequence COMPLETED successfully: card {card_id} ({src} -> {dest})")
            return True
        except Exception as e:
            logging.error(f"Unexpected error during MM SYNC sequence ({src} -> {dest}, card {card_id}): {e}", exc_info=True)
            logging.warning("Attempting to return arm home after unexpected sequence error.")
            self._send_arm_command_sync(arm_home[0], arm_home[1], arm_home[2], 0, 1) # Try recovery
            return False

    async def _from_to(self, src: str, dest: str, card_id: int) -> bool:
        action_name = f"{src}_to_{dest}"
        logging.info(f"MM ASYNC wrapper for arm movement: card {card_id} [{action_name}]")
        move_successful = False
        try:
            move_successful = await asyncio.to_thread(self._from_to_sync, src, dest, card_id)
        except Exception as e:
            logging.error(f"Error calling/executing _from_to_sync via asyncio.to_thread for {action_name}: {e}", exc_info=True)
            move_successful = False
            logging.warning("MM: Attempting safe return home after thread execution error.")
            try: await asyncio.to_thread(self._send_arm_command_sync, arm_home[0], arm_home[1], arm_home[2], 0, 1)
            except Exception as home_e: logging.error(f"MM: Failed to return arm home after thread error: {home_e}")

        await self._send_json_to_client({
            "type": "arm_status",
            "payload": {"status": "finished", "success": move_successful, "action": action_name, "card_id": card_id}
        })
        logging.info(f"MM ASYNC wrapper finished for {action_name} (card {card_id}). Success: {move_successful}")
        return move_successful

    async def _capture_frames_task(self):
        cap = None
        logging.info(f"MM Starting frame capture for {self.game_mode} from {self.webcam_ip}")
        frame_count = 0; last_log_time = time.time()

        while not self._stop_event.is_set() and self.game_state_internal.get("running", False):
            warped_board_for_send = None # For sending to client
            try:
                if cap is None or not cap.isOpened():
                    logging.info(f"MM Attempting to open camera: {self.webcam_ip}")
                    cap = await asyncio.to_thread(cv2.VideoCapture, self.webcam_ip)
                    await asyncio.sleep(1.5) # Give camera time to initialize
                    if not cap.isOpened():
                        logging.error(f"MM Cannot open camera: {self.webcam_ip}. Retrying in 5s.")
                        cap = None
                        await self._send_error_to_client(f"Cannot open camera: {self.webcam_ip}")
                        await asyncio.sleep(5); continue
                    else:
                        logging.info(f"MM Camera {self.webcam_ip} opened successfully.")
                        await asyncio.to_thread(cap.set, cv2.CAP_PROP_FRAME_WIDTH, YOLO_FRAME_WIDTH)
                        await asyncio.to_thread(cap.set, cv2.CAP_PROP_FRAME_HEIGHT, YOLO_FRAME_HEIGHT)

                ret, frame = await asyncio.to_thread(cap.read) # cap.read() is blocking
                if not ret or frame is None:
                    logging.warning("MM Failed to grab frame. Releasing and retrying...")
                    if cap: await asyncio.to_thread(cap.release); cap = None
                    async with self._frame_lock: self._latest_frame_data["raw"], self._latest_frame_data["transformed"] = None, None
                    await asyncio.sleep(1); continue

                frame_count += 1
                current_frame_copy = frame.copy()
                local_latest_transformed = None

                # Board detection and transformation are CPU-bound, could be threaded if they become a bottleneck
                corners_found = find_board_corners(current_frame_copy) # This is a module-level function
                if corners_found is not None:
                    warped = transform_board(current_frame_copy, corners_found) # Module-level
                    if warped is not None:
                        local_latest_transformed = warped
                        warped_board_for_send = warped.copy() # Keep a copy for sending

                async with self._frame_lock:
                    self._latest_frame_data["raw"] = current_frame_copy
                    self._latest_frame_data["transformed"] = local_latest_transformed

                processed_frame_for_send = current_frame_copy # Use the raw frame for main view
                timestamp = time.strftime("%Y-%m-%d %H:%M:%S")
                cv2.putText(processed_frame_for_send, timestamp, (10,25), cv2.FONT_HERSHEY_SIMPLEX, 0.6, (255,255,255),1,cv2.LINE_AA)
                cv2.putText(processed_frame_for_send, f"Mode: {self.game_mode.upper()}", (processed_frame_for_send.shape[1]-150,25),cv2.FONT_HERSHEY_SIMPLEX,0.6,(0,255,0),1,cv2.LINE_AA)
                if corners_found is not None:
                    cv2.polylines(processed_frame_for_send, [np.int32(corners_found)], True, (0,255,255),2)

                encode_param = [cv2.IMWRITE_JPEG_QUALITY, 75]
                # Encoding can be blocking, run in thread
                ret_main, buffer_main = await asyncio.to_thread(cv2.imencode, '.jpg', processed_frame_for_send, encode_param)
                jpg_main_as_text = base64.b64encode(buffer_main).decode('utf-8') if ret_main else None

                jpg_transformed_as_text = None
                if warped_board_for_send is not None: # Use the copy for sending
                    ret_trans, buffer_trans = await asyncio.to_thread(cv2.imencode, '.jpg', warped_board_for_send, encode_param)
                    if ret_trans: jpg_transformed_as_text = base64.b64encode(buffer_trans).decode('utf-8')

                if jpg_main_as_text:
                    payload_to_send = {"frame": jpg_main_as_text}
                    if jpg_transformed_as_text: payload_to_send["transformed_frame"] = jpg_transformed_as_text
                    await self._send_json_to_client({"type": "frame_update", "payload": payload_to_send})

                current_time_fps = time.time() # Renamed to avoid conflict with timestamp string
                if current_time_fps - last_log_time >= 5.0:
                    fps = frame_count / (current_time_fps - last_log_time)
                    logging.info(f"MM Camera FPS: {fps:.2f}"); frame_count=0; last_log_time=current_time_fps
                await asyncio.sleep(0.035) # Adjust sleep based on desired capture rate

            except WebSocketDisconnect: logging.info("MM WS disconnected in capture loop."); self._stop_event.set(); break
            except asyncio.CancelledError: logging.info("MM Capture task cancelled."); break
            except Exception as e:
                logging.error(f"Error in MM frame capture loop for {self.game_mode}: {e}", exc_info=True)
                if cap: await asyncio.to_thread(cap.release); cap = None # Ensure release on error
                await asyncio.sleep(1)

        if cap: await asyncio.to_thread(cap.release)
        async with self._frame_lock: self._latest_frame_data["raw"], self._latest_frame_data["transformed"] = None, None
        logging.info(f"MM Frame capture task stopped for {self.game_mode}.")

    async def _detect_object_at_card(self, card_id: int) -> Optional[str]:
        if self.yolo_model is None:
            logging.error("YOLO model not loaded for GameSession. Cannot perform detection.")
            return None # Indicate model is missing

        attempt = 0
        while attempt < DETECTION_MAX_RETRIES and not self._stop_event.is_set():
            attempt += 1; warped_board = None
            async with self._frame_lock: # Get latest WARPED frame
                if self._latest_frame_data["transformed"] is not None:
                    warped_board = self._latest_frame_data["transformed"].copy()

            if warped_board is None:
                logging.warning(f"MM YOLO Attempt {attempt}: No transformed board available for card {card_id}.")
                if attempt < DETECTION_MAX_RETRIES: await asyncio.sleep(DETECTION_RETRY_DELAY_SECONDS); continue
                else: break # Max retries for getting board

            try:
                row, col = card_id // GRID_COLS, card_id % GRID_COLS
                cell_w = COLOR_BOARD_DETECT_WIDTH // GRID_COLS; cell_h = COLOR_BOARD_DETECT_HEIGHT // GRID_ROWS
                x1,y1 = col*cell_w, row*cell_h; x2,y2 = x1+cell_w, y1+cell_h
                pad=5; roi_x1,roi_y1 = max(0,x1+pad), max(0,y1+pad)
                roi_x2,roi_y2 = min(COLOR_BOARD_DETECT_WIDTH-1, x2-pad), min(COLOR_BOARD_DETECT_HEIGHT-1, y2-pad)
                if roi_x1 >= roi_x2 or roi_y1 >= roi_y2: continue
                card_roi = warped_board[roi_y1:roi_y2, roi_x1:roi_x2]
                if card_roi.size == 0: continue

                # YOLO predict is blocking, run in thread
                def sync_predict_yolo(model, roi_img): # Renamed roi to roi_img
                    target_indices = [i for i, lbl in enumerate(model.names.values()) if lbl.lower() in YOLO_TARGET_LABELS]
                    return model.predict(roi_img, conf=0.45, verbose=False, device='cpu', classes=target_indices if target_indices else None)

                yolo_results = await asyncio.to_thread(sync_predict_yolo, self.yolo_model, card_roi)

                detected_obj_label = None; highest_conf = 0.0
                if yolo_results:
                    for res_item in yolo_results: # Iterate through prediction results
                        boxes = getattr(res_item, 'boxes', None); names_dict = getattr(res_item, 'names', {})  # Class names dictionary
                        if boxes: # Check if boxes were found
                            for box_item in boxes: # Iterate through detected boxes
                                cls_tensor = getattr(box_item, 'cls', None); conf_tensor = getattr(box_item, 'conf', None)
                                if cls_tensor is not None and conf_tensor is not None and cls_tensor.numel() > 0 and conf_tensor.numel() > 0:
                                    try:
                                        label_idx = int(cls_tensor[0].item()); score = conf_tensor[0].item()
                                        label_name = names_dict.get(label_idx, f"unknown_idx_{label_idx}").lower() # Get label name
                                        if label_name in YOLO_TARGET_LABELS and score > highest_conf:
                                            highest_conf = score; detected_obj_label = label_name
                                    except Exception as proc_err:
                                        logging.error(f"MM YOLO Attempt {attempt}: Error processing YOLO box data for card {card_id}: {proc_err}")

                if detected_obj_label:
                    logging.info(f"MM YOLO Successful Detection on attempt {attempt}: '{detected_obj_label}' (conf: {highest_conf:.2f}) for card {card_id}")
                    return detected_obj_label
                else: # No target object detected meeting criteria
                    logging.warning(f"MM YOLO Attempt {attempt}: No target object detected on card {card_id}.")
                    if attempt < DETECTION_MAX_RETRIES: await asyncio.sleep(DETECTION_RETRY_DELAY_SECONDS)
            except cv2.error as cv_err:
                logging.error(f"MM YOLO Attempt {attempt}: OpenCV error during YOLO detection for card {card_id}: {cv_err}", exc_info=True)
            except Exception as e: # Catch errors in ROI calc, etc.
                logging.error(f"MM YOLO Attempt {attempt}: Unexpected error during YOLO detection for card {card_id}: {e}", exc_info=True)
            # If detection failed on this attempt and more retries allowed, wait (done if no detected_obj_label)

        logging.error(f"MM YOLO Detection FAILED permanently for card {card_id} after {DETECTION_MAX_RETRIES} attempts.")
        return DETECTION_PERMANENT_FAIL_STATE

    async def _detect_color_at_card(self, card_id: int) -> Optional[str]:
        attempt = 0
        while attempt < DETECTION_MAX_RETRIES and not self._stop_event.is_set():
            attempt += 1; warped_board = None
            async with self._frame_lock:
                if self._latest_frame_data["transformed"] is not None:
                    warped_board = self._latest_frame_data["transformed"].copy()

            if warped_board is None:
                logging.warning(f"MM Color Attempt {attempt}: No transformed board available for card {card_id}.")
                if attempt < DETECTION_MAX_RETRIES: await asyncio.sleep(DETECTION_RETRY_DELAY_SECONDS); continue
                else: break

            try:
                row, col = card_id // GRID_COLS, card_id % GRID_COLS
                cell_w = COLOR_BOARD_DETECT_WIDTH // GRID_COLS; cell_h = COLOR_BOARD_DETECT_HEIGHT // GRID_ROWS
                x1,y1 = col*cell_w, row*cell_h; x2,y2 = x1+cell_w, y1+cell_h
                pad=5; roi_x1,roi_y1 = max(0,x1+pad), max(0,y1+pad)
                roi_x2,roi_y2 = min(COLOR_BOARD_DETECT_WIDTH-1, x2-pad), min(COLOR_BOARD_DETECT_HEIGHT-1, y2-pad)
                if roi_x1 >= roi_x2 or roi_y1 >= roi_y2: continue
                cell_roi = warped_board[roi_y1:roi_y2, roi_x1:roi_x2]
                if cell_roi.size == 0: continue

                hsv_roi = cv2.cvtColor(cell_roi, cv2.COLOR_BGR2HSV) # CPU bound, could thread if slow
                detected_colors_count: Dict[str, int] = {}
                for color_def_item in COLOR_RANGES: # Renamed to avoid conflict
                    color_name = color_def_item['name']
                    total_mask = np.zeros(hsv_roi.shape[:2], dtype=np.uint8)
                    for l_b, u_b in zip(color_def_item['lower'], color_def_item['upper']):
                        mask_part = cv2.inRange(hsv_roi, np.array(l_b), np.array(u_b))
                        total_mask = cv2.bitwise_or(total_mask, mask_part)
                    px_count = cv2.countNonZero(total_mask)
                    if px_count > 0: detected_colors_count[color_name] = px_count

                black_thresh = COLOR_CELL_THRESHOLD * 0.7
                if "black" in detected_colors_count and detected_colors_count["black"] > black_thresh:
                    logging.info(f"MM Color Attempt {attempt}: Card {card_id} detected as 'black'.")
                    return "black" # Return black immediately

                dominant_color_val = None; max_pixels = 0 # Renamed to avoid conflict
                for color_name_iter, px_count_iter in detected_colors_count.items(): # Renamed to avoid conflict
                    if color_name_iter != "black" and px_count_iter >= COLOR_CELL_THRESHOLD:
                        if px_count_iter > max_pixels: max_pixels = px_count_iter; dominant_color_val = color_name_iter

                if dominant_color_val:
                    logging.info(f"MM Color Successful Detection on attempt {attempt}: '{dominant_color_val}' (pixels: {max_pixels}) for card {card_id}")
                    return dominant_color_val
                else: # No dominant face color found meeting threshold
                    relevant_counts = {k:v for k,v in detected_colors_count.items() if k!='black' and v > 10}
                    logging.warning(f"MM Color Attempt {attempt}: No dominant face color found on card {card_id}. Counts(<Thr): {relevant_counts}")
                    if attempt < DETECTION_MAX_RETRIES: await asyncio.sleep(DETECTION_RETRY_DELAY_SECONDS)
            except cv2.error as cv_err:
                logging.error(f"MM Color Attempt {attempt}: OpenCV error during color detection: {cv_err}", exc_info=True)
            except Exception as e:
                logging.error(f"MM Color Attempt {attempt}: Unexpected error during color detection: {e}", exc_info=True)
            # If detection failed (no board, no color, error) and more retries allowed, wait (done if no dominant_color_val)

        logging.error(f"MM Color Detection FAILED permanently for card {card_id} after {DETECTION_MAX_RETRIES} attempts.")
        return DETECTION_PERMANENT_FAIL_STATE

    async def _run_yolo_game_logic(self):
        gs_key = self.game_mode.upper() # For logging prefix
        logging.info(f"[{gs_key}] Starting YOLO Game Logic...")
        gs = self.game_state_internal # gs is a shortcut to self.game_state_internal

        gs.update({
            "card_states": {i: {"isFlippedBefore": False, "object": None, "isMatched": False} for i in range(CARD_COUNT)},
            "objects_found": {obj: [] for obj in YOLO_TARGET_LABELS}, "pairs_found": 0, "current_flipped_cards": [],
            "running": True, "last_detect_fail_id": None,
        })
        logging.info(f"[{gs_key}] Initialized game state.")

        await self._send_json_to_client({"type": "game_state", "payload": {
            "card_states": gs["card_states"], "pairs_found": gs["pairs_found"], "current_flipped_cards": gs["current_flipped_cards"]
        }})
        await self._send_json_to_client({"type": "message", "payload": "YOLO Game Started. Initializing arm..."})

        self._capture_task = asyncio.create_task(self._capture_frames_task())
        init_home_success = await self._from_to("home", "home", -1) # Use self method
        if not init_home_success:
            gs["running"] = False; 
            # await self._send_error_to_client("Arm init failed.")
            # return # Stop game if arm fails
        await self._send_json_to_client({"type": "message", "payload": "Arm ready. Starting game."})

        try:
            while gs.get("pairs_found",0) < (CARD_COUNT//2) and gs.get("running",False) and not self._stop_event.is_set():
                await asyncio.sleep(FLIP_DELAY_SECONDS)
                if self._websocket.client_state != WebSocketState.CONNECTED: gs["running"]=False; break

                current_flipped = gs.get("current_flipped_cards", [])
                card_states = gs.get("card_states", {})
                objects_found = gs.get("objects_found", {})
                pairs_found = gs.get("pairs_found", 0)
                logging.info(f"[{gs_key}] Loop Start: Flipped={current_flipped}, Pairs={pairs_found}/{CARD_COUNT // 2}")

                async def update_frontend_state(extra_message: Optional[str] = None):
                    payload = {"card_states": card_states, "pairs_found": gs.get("pairs_found",0), "current_flipped": current_flipped} # Use gs for pairs_found
                    await self._send_json_to_client({"type": "game_state", "payload": payload})
                    if extra_message: await self._send_json_to_client({"type": "message", "payload": extra_message})

                def choose_random_card() -> Optional[int]:
                    available = [i for i,s in card_states.items() if not s.get("isMatched") and i not in current_flipped and s.get("object") != DETECTION_PERMANENT_FAIL_STATE]
                    if not available: return None
                    never_flipped = [i for i in available if not card_states[i].get("isFlippedBefore")]
                    if never_flipped:
                        chosen = random.choice(never_flipped)
                        if chosen == gs.get("last_detect_fail_id") and len(never_flipped) > 1:
                            chosen = random.choice([c for c in never_flipped if c != chosen])
                        gs["last_detect_fail_id"] = None; return chosen
                    previously_flipped = available
                    if previously_flipped:
                        chosen = random.choice(previously_flipped)
                        if chosen == gs.get("last_detect_fail_id") and len(previously_flipped) > 1:
                            chosen = random.choice([c for c in previously_flipped if c != chosen])
                        gs["last_detect_fail_id"] = None; return chosen
                    return None

                def find_pair() -> Optional[Tuple[int, int]]:
                    for obj, ids in objects_found.items():
                        if obj in [None, "DETECT_FAIL", DETECTION_PERMANENT_FAIL_STATE]: continue
                        valid = [i for i in ids if card_states.get(i,{}).get("isFlippedBefore") and \
                                 not card_states.get(i,{}).get("isMatched") and i not in current_flipped]
                        if len(valid) >= 2:
                            logging.info(f"[{gs_key}] Found known pair for '{obj}': {valid[0]},{valid[1]}")
                            return valid[0], valid[1]
                    return None

                def find_match(card_id_to_match: int) -> Optional[int]:
                    obj = card_states.get(card_id_to_match,{}).get("object")
                    if obj in [None, "DETECT_FAIL", DETECTION_PERMANENT_FAIL_STATE]: return None
                    for other_id in objects_found.get(obj, []):
                        if other_id != card_id_to_match and \
                                card_states.get(other_id,{}).get("isFlippedBefore") and \
                                not card_states.get(other_id,{}).get("isMatched") and \
                                other_id not in current_flipped:
                            logging.info(f"[{gs_key}] Found match for {card_id_to_match} ('{obj}'): {other_id}")
                            return other_id
                    return None

                # === STATE 0: No cards flipped ===
                if len(current_flipped) == 0:
                    known_pair = find_pair()
                    if known_pair:
                        card1_id, card2_id = known_pair; obj = card_states[card1_id]['object']
                        logging.info(f"[{gs_key}] State 0 -> Strategy: Remove known pair {card1_id}&{card2_id} ('{obj}')")
                        await update_frontend_state(f"Found pair: {obj}. Removing {card1_id}&{card2_id}.")
                        success1 = await self._from_to("card", "trash", card1_id)
                        if not success1: logging.error(f"[{gs_key}] Move fail {card1_id}"); await update_frontend_state(f"Arm fail {card1_id}."); continue
                        success2 = await self._from_to("card", "trash", card2_id)
                        if not success2:
                            logging.error(f"[{gs_key}] Move fail {card2_id}. {card1_id} gone!"); card_states[card1_id]["isMatched"] = True
                            await update_frontend_state(f"Arm fail {card2_id}."); continue
                        card_states[card1_id]["isMatched"]=True; card_states[card2_id]["isMatched"]=True
                        gs["pairs_found"] = pairs_found + 1; logging.info(f"Pairs found: {gs['pairs_found']}")
                        await update_frontend_state(); continue
                    else:
                        card_to_flip = choose_random_card()
                        if card_to_flip is not None:
                            logging.info(f"[{gs_key}] State 0 -> Strategy: Flip card {card_to_flip}.")
                            await update_frontend_state(f"Choosing card {card_to_flip}. Detecting...")
                            detected_obj = await self._detect_object_at_card(card_to_flip) # Use self method
                            if detected_obj == DETECTION_PERMANENT_FAIL_STATE:
                                logging.error(f"[{gs_key}] PERMANENT detection failure for card {card_to_flip}.")
                                await update_frontend_state(f"Critical detection fail on {card_to_flip}. Skipping card.")
                                card_states[card_to_flip]["isFlippedBefore"]=True; card_states[card_to_flip]["object"]=DETECTION_PERMANENT_FAIL_STATE; card_states[card_to_flip]["isMatched"]=True
                                gs["last_detect_fail_id"] = card_to_flip; await update_frontend_state()
                            elif detected_obj is not None:
                                logging.info(f"Detected '{detected_obj}'. Moving card {card_to_flip} to Temp1.")
                                await update_frontend_state(f"Detected '{detected_obj}'. Moving card {card_to_flip} to Temp1.")
                                success_move = await self._from_to("card", "temp1", card_to_flip) # Use self method
                                if success_move:
                                    card_states[card_to_flip]["object"]=detected_obj; card_states[card_to_flip]["isFlippedBefore"]=True
                                    if detected_obj not in objects_found: objects_found[detected_obj] = []
                                    if card_to_flip not in objects_found[detected_obj]: objects_found[detected_obj].append(card_to_flip)
                                    current_flipped.append(card_to_flip); logging.info(f"Card {card_to_flip} ('{detected_obj}') in Temp1. Flipped: {current_flipped}")
                                else: logging.error(f"[{gs_key}] Arm fail: {card_to_flip} to Temp1."); await update_frontend_state(f"Arm fail move {card_to_flip}.")
                                await update_frontend_state()
                            else: # Should not happen if model loaded, detect returns string or PERMA_FAIL
                                logging.error(f"[{gs_key}] detect_object_at_card returned unexpected None for card {card_to_flip}.")
                                await update_frontend_state(f"Internal error during detection for {card_to_flip}."); gs["last_detect_fail_id"] = card_to_flip
                        else: logging.info(f"[{gs_key}] State 0: No known pair & no available card to flip. Waiting."); await asyncio.sleep(1)

                # === STATE 1: One card flipped ===
                elif len(current_flipped) == 1:
                    first_card_id = current_flipped[0]; first_object = card_states.get(first_card_id,{}).get("object", "UNKNOWN")
                    logging.info(f"[{gs_key}] State 1: Card {first_card_id} ('{first_object}') in Temp1.")
                    if first_object in ["UNKNOWN", DETECTION_PERMANENT_FAIL_STATE]:
                        logging.warning(f"First card {first_card_id} has invalid state '{first_object}'. Returning."); await update_frontend_state(f"Problem with card {first_card_id}. Returning.")
                        await self._from_to("temp1", "card", first_card_id); current_flipped.clear(); await update_frontend_state(); continue
                    match_id = find_match(first_card_id)
                    if match_id is not None:
                        logging.info(f"[{gs_key}] State 1 -> Strategy: Found known match {match_id}. Removing pair.")
                        await update_frontend_state(f"Found match for '{first_object}': {match_id}. Removing.")
                        success1 = await self._from_to("temp1", "trash", first_card_id)
                        if not success1: 
                            logging.error(f"Arm fail temp1->trash {first_card_id}. Return."); await update_frontend_state(f"Arm fail {first_card_id}. Return.")
                            await self._from_to("temp1", "card", first_card_id); current_flipped.clear(); await update_frontend_state(); continue
                        success2 = await self._from_to("card", "trash", match_id)
                        if not success2:
                            logging.error(f"Arm fail card->trash {match_id}. {first_card_id} gone!"); card_states[first_card_id]["isMatched"]=True
                            await update_frontend_state(f"Arm fail {match_id}."); current_flipped.clear(); await update_frontend_state(); continue
                        card_states[first_card_id]["isMatched"]=True; card_states[match_id]["isMatched"]=True
                        card_states[match_id]["isFlippedBefore"]=True; card_states[match_id]["object"]=first_object
                        gs["pairs_found"] = pairs_found + 1; current_flipped.clear(); logging.info(f"Pairs found: {gs['pairs_found']}")
                        await update_frontend_state(); continue
                    else:
                        card_to_flip = choose_random_card()
                        if card_to_flip is not None:
                            logging.info(f"[{gs_key}] State 1 -> Strategy: No known match. Flipping {card_to_flip}.")
                            await update_frontend_state(f"No match for '{first_object}'. Choosing {card_to_flip}...")
                            detected_obj = await self._detect_object_at_card(card_to_flip)
                            if detected_obj == DETECTION_PERMANENT_FAIL_STATE:
                                logging.error(f"[{gs_key}] PERMANENT detection fail on second card {card_to_flip}."); await update_frontend_state(f"Critical detect fail {card_to_flip}. Returning first card.")
                                card_states[card_to_flip]["isFlippedBefore"]=True; card_states[card_to_flip]["object"]=DETECTION_PERMANENT_FAIL_STATE; card_states[card_to_flip]["isMatched"]=True
                                gs["last_detect_fail_id"] = card_to_flip; await self._from_to("temp1", "card", first_card_id); current_flipped.clear()
                            elif detected_obj is not None:
                                logging.info(f"Detected '{detected_obj}'. Moving {card_to_flip} to Temp2.")
                                await update_frontend_state(f"Detected '{detected_obj}'. Moving {card_to_flip} to Temp2.")
                                success_move = await self._from_to("card", "temp2", card_to_flip)
                                if success_move:
                                    card_states[card_to_flip]["object"]=detected_obj; card_states[card_to_flip]["isFlippedBefore"]=True
                                    if detected_obj not in objects_found: objects_found[detected_obj] = []
                                    if card_to_flip not in objects_found[detected_obj]: objects_found[detected_obj].append(card_to_flip)
                                    current_flipped.append(card_to_flip); logging.info(f"Card {card_to_flip} ('{detected_obj}') in Temp2. Flipped: {current_flipped}")
                                else: 
                                    logging.error(f"Arm fail card->temp2 {card_to_flip}. Return first."); await update_frontend_state(f"Arm fail {card_to_flip}. Return first.")
                                    await self._from_to("temp1", "card", first_card_id); current_flipped.clear()
                            else: 
                                logging.error(f"Detect returned None for {card_to_flip}. Return first."); await update_frontend_state(f"Internal error detect {card_to_flip}. Return first.")
                                await self._from_to("temp1", "card", first_card_id); current_flipped.clear(); gs["last_detect_fail_id"] = card_to_flip
                            await update_frontend_state()
                        else: 
                            logging.warning(f"State 1: No second card? Return {first_card_id}."); await update_frontend_state(f"No second card. Return {first_card_id}.")
                            await self._from_to("temp1", "card", first_card_id); current_flipped.clear(); await update_frontend_state()

                # === STATE 2: Two cards flipped ===
                elif len(current_flipped) == 2:
                    card1_id, card2_id = current_flipped[0], current_flipped[1]
                    obj1 = card_states.get(card1_id,{}).get("object"); obj2 = card_states.get(card2_id,{}).get("object")
                    logging.info(f"[{gs_key}] State 2: Cards {card1_id} ('{obj1}') & {card2_id} ('{obj2}') in Temp1/2. Checking for match.")
                    is_match = (obj1 is not None and obj1 != DETECTION_PERMANENT_FAIL_STATE and \
                                obj2 is not None and obj2 != DETECTION_PERMANENT_FAIL_STATE and obj1 == obj2)
                    if is_match:
                        logging.info(f"MATCH FOUND: {card1_id}&{card2_id} ('{obj1}'). Removing from Temp1/2."); await update_frontend_state(f"Match: {obj1}! Removing {card1_id}&{card2_id}.")
                        success1 = await self._from_to("temp1", "trash", card1_id)
                        if not success1:
                            logging.error(f"Arm fail temp1->trash {card1_id}. Return both."); await update_frontend_state(f"Arm fail {card1_id}. Return both.")
                            await self._from_to("temp1", "card", card1_id); await self._from_to("temp2", "card", card2_id); current_flipped.clear(); await update_frontend_state(); continue
                        success2 = await self._from_to("temp2", "trash", card2_id)
                        if not success2:
                            logging.error(f"Arm fail temp2->trash {card2_id}. {card1_id} gone!"); card_states[card1_id]["isMatched"]=True
                            await update_frontend_state(f"Arm fail {card2_id}. Return it."); await self._from_to("temp2", "card", card2_id); current_flipped.clear(); await update_frontend_state(); continue
                        card_states[card1_id]["isMatched"]=True; card_states[card2_id]["isMatched"]=True
                        gs["pairs_found"] = pairs_found + 1; current_flipped.clear(); logging.info(f"Pairs found: {gs['pairs_found']}")
                        await update_frontend_state()
                        if self._websocket.client_state == WebSocketState.CONNECTED: await self._send_json_to_client({"type": "cards_hidden", "payload": [card1_id, card2_id]})
                    else:
                        logging.info(f"NO MATCH ('{obj1}' vs '{obj2}'). Returning {card1_id} from Temp1 & {card2_id} from Temp2."); await update_frontend_state(f"No match. Returning {card1_id}&{card2_id}.")
                        success_ret1 = await self._from_to("temp1", "card", card1_id)
                        success_ret2 = await self._from_to("temp2", "card", card2_id)
                        if not (success_ret1 and success_ret2): logging.error(f"Failed return {card1_id} or {card2_id}."); await update_frontend_state(f"Warn: Arm fail return {card1_id}/{card2_id}.")
                        current_flipped.clear(); await update_frontend_state()
                        if self._websocket.client_state == WebSocketState.CONNECTED: await self._send_json_to_client({"type": "cards_hidden", "payload": [card1_id, card2_id]})

                # === Invalid State ===
                elif len(current_flipped) > 2:
                    logging.error(f"Invalid State: {len(current_flipped)} cards flipped: {current_flipped}. Attempting recovery."); await update_frontend_state("Error: Invalid state detected. Returning cards.")
                    if len(current_flipped)>0 and card_states.get(current_flipped[0], {}).get("object"): await self._from_to("temp1", "card", current_flipped[0])
                    if len(current_flipped)>1 and card_states.get(current_flipped[1], {}).get("object"): await self._from_to("temp2", "card", current_flipped[1])
                    current_flipped.clear(); await update_frontend_state()

                if gs.get("pairs_found", 0) >= CARD_COUNT // 2:
                    logging.info(f"[{self.game_mode.upper()}] Game Finished! All pairs found.")
                    await update_frontend_state() # Send final state
                    await self._send_json_to_client({"type": "game_over", "payload": "Congratulations! All pairs found."})
                    gs["running"] = False; await asyncio.sleep(1.0); break # Signal loop to stop

            if gs.get("pairs_found", 0) >= CARD_COUNT // 2:
                 logging.info(f"[{self.game_mode.upper()}] Game Finished successfully path.")
                 # Final messages already sent if logic is complete.

        except asyncio.CancelledError: logging.info(f"[{self.game_mode.upper()}] YOLO game logic task cancelled.")
        except Exception as e:
            logging.error(f"[{self.game_mode.upper()}] CRITICAL YOLO Loop Error: {e}", exc_info=True)
            await self._send_error_to_client(f"Game Error: {e}")
        finally:
            logging.info(f"[{self.game_mode.upper()}] YOLO game logic runner cleanup...")
            gs["running"] = False # Ensure it's set
            self._stop_event.set() # Signal all related tasks to stop as well

    async def _run_color_game_logic(self):
        gs_key = self.game_mode.upper() # For logging prefix
        logging.info(f"[{gs_key}] Starting Color Game Logic...")
        gs = self.game_state_internal

        gs.update({
            "card_states": {i: {"isFlippedBefore": False, "color": None, "isMatched": False} for i in range(CARD_COUNT)},
            "colors_found": {color_name: [] for color_name in COLOR_DEFINITIONS.keys()}, # Use color_name from keys
            "pairs_found": 0, "current_flipped_cards": [],
            "running": True, "last_detect_fail_id": None,
        })
        logging.info(f"[{gs_key}] Initialized game state.")

        await self._send_json_to_client({"type": "game_state", "payload": {
             "card_states": gs["card_states"], "pairs_found": gs["pairs_found"], "current_flipped_cards": gs["current_flipped_cards"]
        }})
        await self._send_json_to_client({"type": "message", "payload": "Color Game Started. Initializing arm..."})

        self._capture_task = asyncio.create_task(self._capture_frames_task())
        init_home_success = await self._from_to("home", "home", -1)
        if not init_home_success:
            gs["running"] = False; 
            await self._send_error_to_client("Arm init failed.")
            return
        await self._send_json_to_client({"type": "message", "payload": "Arm ready. Starting game."})

        try:
            while gs.get("pairs_found",0) < (CARD_COUNT//2) and gs.get("running",False) and not self._stop_event.is_set():
                await asyncio.sleep(FLIP_DELAY_SECONDS)
                if self._websocket.client_state != WebSocketState.CONNECTED: gs["running"]=False; break

                current_flipped = gs.get("current_flipped_cards", [])
                card_states = gs.get("card_states", {})
                colors_found = gs.get("colors_found", {}) # Ensure this is correctly populated
                pairs_found = gs.get("pairs_found", 0)
                logging.info(f"[{gs_key}] Loop Start: Flipped={current_flipped}, Pairs={pairs_found}/{CARD_COUNT // 2}")

                async def update_frontend_state(extra_message: Optional[str] = None):
                    payload = {"card_states": card_states, "pairs_found": gs.get("pairs_found",0), "current_flipped": current_flipped}
                    await self._send_json_to_client({"type": "game_state", "payload": payload})
                    if extra_message: await self._send_json_to_client({"type": "message", "payload": extra_message})

                def choose_random_card() -> Optional[int]: # Same logic as YOLO's, but checks 'color' field for PERMA_FAIL
                    available = [i for i, s in card_states.items() if not s.get("isMatched") and i not in current_flipped and s.get("color") != DETECTION_PERMANENT_FAIL_STATE]
                    if not available: return None
                    never_flipped = [i for i in available if not card_states[i].get("isFlippedBefore")]
                    if never_flipped:
                        chosen = random.choice(never_flipped)
                        if chosen == gs.get("last_detect_fail_id") and len(never_flipped) > 1: chosen = random.choice([c for c in never_flipped if c != chosen])
                        gs["last_detect_fail_id"] = None; return chosen
                    previously_flipped = available
                    if previously_flipped:
                        chosen = random.choice(previously_flipped)
                        if chosen == gs.get("last_detect_fail_id") and len(previously_flipped) > 1: chosen = random.choice([c for c in previously_flipped if c != chosen])
                        gs["last_detect_fail_id"] = None; return chosen
                    return None

                def find_pair() -> Optional[Tuple[int, int]]:
                    for color_val, ids in colors_found.items(): # Use color_val to avoid conflict
                        if color_val in [None, "DETECT_FAIL", DETECTION_PERMANENT_FAIL_STATE, "black"]: continue
                        valid = [i for i in ids if card_states.get(i,{}).get("isFlippedBefore") and \
                                 not card_states.get(i,{}).get("isMatched") and i not in current_flipped]
                        if len(valid) >= 2:
                            logging.info(f"[{gs_key}] Found known pair for '{color_val}': {valid[0]},{valid[1]}")
                            return valid[0], valid[1]
                    return None

                def find_match(card_id_to_match: int) -> Optional[int]:
                    color_val = card_states.get(card_id_to_match,{}).get("color") # Use color_val
                    if color_val in [None, "DETECT_FAIL", DETECTION_PERMANENT_FAIL_STATE, "black"]: return None
                    for other_id in colors_found.get(color_val, []):
                        if other_id != card_id_to_match and \
                                card_states.get(other_id,{}).get("isFlippedBefore") and \
                                not card_states.get(other_id,{}).get("isMatched") and \
                                other_id not in current_flipped:
                            logging.info(f"[{gs_key}] Found match for {card_id_to_match} ('{color_val}'): {other_id}")
                            return other_id
                    return None

                # === STATE 0: No cards flipped ===
                if len(current_flipped) == 0:
                    known_pair = find_pair()
                    if known_pair:
                        card1_id, card2_id = known_pair; color_val = card_states[card1_id]['color']
                        logging.info(f"[{gs_key}] State 0 -> Strategy: Remove known pair {card1_id}&{card2_id} ('{color_val}')")
                        await update_frontend_state(f"Found pair: {color_val}. Removing {card1_id}&{card2_id}.")
                        success1 = await self._from_to("card", "trash", card1_id)
                        if not success1: logging.error(f"Move fail {card1_id}"); await update_frontend_state(f"Arm fail {card1_id}."); continue
                        success2 = await self._from_to("card", "trash", card2_id)
                        if not success2:
                            logging.error(f"Move fail {card2_id}. {card1_id} gone!"); card_states[card1_id]["isMatched"] = True
                            await update_frontend_state(f"Arm fail {card2_id}."); continue
                        card_states[card1_id]["isMatched"]=True; card_states[card2_id]["isMatched"]=True
                        gs["pairs_found"] = pairs_found + 1; logging.info(f"Pairs found: {gs['pairs_found']}")
                        await update_frontend_state(); continue
                    else:
                        card_to_flip = choose_random_card()
                        if card_to_flip is not None:
                            logging.info(f"[{gs_key}] State 0 -> Strategy: Flip card {card_to_flip}.")
                            await update_frontend_state(f"Choosing card {card_to_flip}. Detecting color...")
                            detected_color_val = await self._detect_color_at_card(card_to_flip) # Use new name
                            if detected_color_val == DETECTION_PERMANENT_FAIL_STATE:
                                logging.error(f"[{gs_key}] PERMANENT color detect fail {card_to_flip}.")
                                await update_frontend_state(f"Critical color detect fail {card_to_flip}. Skipping.")
                                card_states[card_to_flip]["isFlippedBefore"]=True; card_states[card_to_flip]["color"]=DETECTION_PERMANENT_FAIL_STATE; card_states[card_to_flip]["isMatched"]=True
                                gs["last_detect_fail_id"] = card_to_flip; await update_frontend_state()
                            elif detected_color_val == "black":
                                logging.warning(f"Detected black back on {card_to_flip}. Marking, not moving.")
                                await update_frontend_state(f"Detected back of card {card_to_flip}.")
                                card_states[card_to_flip]["isFlippedBefore"] = True; card_states[card_to_flip]["color"] = "black"
                                gs["last_detect_fail_id"] = card_to_flip; await update_frontend_state()
                            elif detected_color_val is not None: # Success (found a face color)
                                logging.info(f"Detected '{detected_color_val}'. Moving {card_to_flip} to Temp1.")
                                await update_frontend_state(f"Detected '{detected_color_val}'. Moving {card_to_flip} to Temp1.")
                                success_move = await self._from_to("card", "temp1", card_to_flip)
                                if success_move:
                                    card_states[card_to_flip]["color"]=detected_color_val; card_states[card_to_flip]["isFlippedBefore"]=True
                                    if detected_color_val not in colors_found: colors_found[detected_color_val] = [] # Use new name
                                    if card_to_flip not in colors_found[detected_color_val]: colors_found[detected_color_val].append(card_to_flip)
                                    current_flipped.append(card_to_flip); logging.info(f"Card {card_to_flip} ('{detected_color_val}') in Temp1. Flipped: {current_flipped}")
                                else: logging.error(f"Arm fail card->temp1 {card_to_flip}."); await update_frontend_state(f"Arm fail {card_to_flip}.")
                                await update_frontend_state()
                            else: # Should not happen
                                logging.error(f"Detect_color returned None for {card_to_flip}."); await update_frontend_state(f"Internal error detect {card_to_flip}.")
                                gs["last_detect_fail_id"] = card_to_flip
                        else: logging.info(f"State 0: No pair & no available card."); await asyncio.sleep(1)

                # === STATE 1: One card flipped ===
                elif len(current_flipped) == 1:
                    first_card_id = current_flipped[0]; first_color = card_states.get(first_card_id,{}).get("color", "UNKNOWN")
                    logging.info(f"[{gs_key}] State 1: Card {first_card_id} ('{first_color}') in Temp1.")
                    if first_color in ["UNKNOWN",DETECTION_PERMANENT_FAIL_STATE,"black"]:
                        logging.warning(f"First card {first_card_id} has invalid state '{first_color}'. Returning."); await update_frontend_state(f"Problem with {first_card_id}. Returning.")
                        await self._from_to("temp1","card",first_card_id);current_flipped.clear();await update_frontend_state();continue
                    match_id = find_match(first_card_id)
                    if match_id is not None:
                        logging.info(f"State 1 -> Strategy: Found known match {match_id}. Removing pair."); await update_frontend_state(f"Found match for '{first_color}': {match_id}. Removing.")
                        success1 = await self._from_to("temp1","trash",first_card_id)
                        if not success1: logging.error(f"Arm fail temp1->trash {first_card_id}."); await update_frontend_state(f"Arm fail {first_card_id}. Return.");await self._from_to("temp1","card",first_card_id);current_flipped.clear();await update_frontend_state();continue
                        success2 = await self._from_to("card","trash",match_id)
                        if not success2: logging.error(f"Arm fail card->trash {match_id}. {first_card_id} gone!"); card_states[first_card_id]["isMatched"] = True;await update_frontend_state(f"Arm fail {match_id}.");current_flipped.clear();await update_frontend_state();continue
                        card_states[first_card_id]["isMatched"]=True;card_states[match_id]["isMatched"]=True;card_states[match_id]["isFlippedBefore"]=True;card_states[match_id]["color"]=first_color
                        gs["pairs_found"]=pairs_found+1;current_flipped.clear();logging.info(f"Pairs found: {gs['pairs_found']}")
                        await update_frontend_state();continue
                    else:
                        card_to_flip = choose_random_card()
                        if card_to_flip is not None:
                            logging.info(f"State 1 -> Strategy: No known match. Flipping {card_to_flip}."); await update_frontend_state(f"No match for '{first_color}'. Choosing {card_to_flip}...")
                            detected_color_val = await self._detect_color_at_card(card_to_flip)
                            if detected_color_val == DETECTION_PERMANENT_FAIL_STATE:
                                logging.error(f"PERMANENT color detect fail {card_to_flip}. Return first."); await update_frontend_state(f"Critical detect fail {card_to_flip}. Return first.")
                                card_states[card_to_flip]["isFlippedBefore"]=True;card_states[card_to_flip]["color"]=DETECTION_PERMANENT_FAIL_STATE;card_states[card_to_flip]["isMatched"]=True
                                gs["last_detect_fail_id"] = card_to_flip; await self._from_to("temp1","card",first_card_id);current_flipped.clear()
                            elif detected_color_val == "black":
                                logging.warning(f"Detected black back on {card_to_flip}. Return first."); await update_frontend_state(f"Detected back of {card_to_flip}. Return first.")
                                card_states[card_to_flip]["isFlippedBefore"] = True; card_states[card_to_flip]["color"] = "black"
                                gs["last_detect_fail_id"] = card_to_flip; await self._from_to("temp1","card",first_card_id);current_flipped.clear()
                            elif detected_color_val is not None: # Success (found face color)
                                logging.info(f"Detected '{detected_color_val}'. Moving {card_to_flip} to Temp2."); await update_frontend_state(f"Detected '{detected_color_val}'. Moving {card_to_flip} to Temp2.")
                                success_move = await self._from_to("card","temp2",card_to_flip)
                                if success_move:
                                    card_states[card_to_flip]["color"]=detected_color_val;card_states[card_to_flip]["isFlippedBefore"]=True
                                    if detected_color_val not in colors_found: colors_found[detected_color_val]=[]
                                    if card_to_flip not in colors_found[detected_color_val]: colors_found[detected_color_val].append(card_to_flip)
                                    current_flipped.append(card_to_flip);logging.info(f"Card {card_to_flip} ('{detected_color_val}') in Temp2. Flipped: {current_flipped}")
                                else: 
                                    logging.error(f"Arm fail card->temp2 {card_to_flip}. Return first."); await update_frontend_state(f"Arm fail {card_to_flip}. Return first.")
                                    await self._from_to("temp1","card",first_card_id);current_flipped.clear()
                            else: # Should not happen
                                logging.error(f"Detect_color returned None for {card_to_flip}. Return first."); await update_frontend_state(f"Internal error detect {card_to_flip}. Return first.")
                                await self._from_to("temp1","card",first_card_id);current_flipped.clear(); gs["last_detect_fail_id"] = card_to_flip
                            await update_frontend_state()
                        else: 
                            logging.warning(f"State 1: No second card available? Return {first_card_id}."); await update_frontend_state(f"No second card. Return {first_card_id}."); await self._from_to("temp1","card",first_card_id);current_flipped.clear();await update_frontend_state()

                # === STATE 2: Two cards flipped ===
                elif len(current_flipped) == 2:
                    card1_id, card2_id = current_flipped[0], current_flipped[1]
                    color1 = card_states.get(card1_id,{}).get("color"); color2 = card_states.get(card2_id,{}).get("color")
                    logging.info(f"[{gs_key}] State 2: Cards {card1_id} ('{color1}') & {card2_id} ('{color2}') in Temp1/2. Checking.")
                    is_match = (color1 is not None and color1 not in ["UNKNOWN", DETECTION_PERMANENT_FAIL_STATE, "black"] and \
                                color2 is not None and color2 not in ["UNKNOWN", DETECTION_PERMANENT_FAIL_STATE, "black"] and color1 == color2)
                    if is_match:
                        logging.info(f"MATCH FOUND (Color): {card1_id}&{card2_id} ('{color1}'). Removing from Temp."); await update_frontend_state(f"Match: {color1}! Removing {card1_id}&{card2_id}.")
                        success1 = await self._from_to("temp1", "trash", card1_id)
                        if not success1: logging.error(f"Arm fail temp1->trash {card1_id}. Return both."); await update_frontend_state(f"Arm fail {card1_id}. Return both."); await self._from_to("temp1", "card", card1_id); await self._from_to("temp2", "card", card2_id); current_flipped.clear(); await update_frontend_state(); continue
                        success2 = await self._from_to("temp2", "trash", card2_id)
                        if not success2: logging.error(f"Arm fail temp2->trash {card2_id}. {card1_id} gone!"); card_states[card1_id]["isMatched"]=True; await update_frontend_state(f"Arm fail {card2_id}. Return it."); await self._from_to("temp2", "card", card2_id); current_flipped.clear(); await update_frontend_state(); continue
                        card_states[card1_id]["isMatched"]=True; card_states[card2_id]["isMatched"]=True
                        gs["pairs_found"] = pairs_found + 1; current_flipped.clear(); logging.info(f"Pairs found: {gs['pairs_found']}")
                        await update_frontend_state()
                        if self._websocket.client_state == WebSocketState.CONNECTED: await self._send_json_to_client({"type": "cards_hidden", "payload": [card1_id, card2_id]})
                    else:
                        logging.info(f"NO MATCH (Color) ('{color1}' vs '{color2}'). Returning {card1_id}&{card2_id}."); await update_frontend_state(f"No match. Returning {card1_id}&{card2_id}.")
                        success_ret1 = await self._from_to("temp1", "card", card1_id)
                        success_ret2 = await self._from_to("temp2", "card", card2_id)
                        if not (success_ret1 and success_ret2): logging.error(f"Failed return {card1_id} or {card2_id}."); await update_frontend_state(f"Warn: Arm fail return {card1_id}/{card2_id}.")
                        current_flipped.clear(); await update_frontend_state()
                        if self._websocket.client_state == WebSocketState.CONNECTED: await self._send_json_to_client({"type": "cards_hidden", "payload": [card1_id, card2_id]})

                # === Invalid State ===
                elif len(current_flipped) > 2:
                    logging.error(f"Invalid State: {len(current_flipped)} flipped: {current_flipped}. Recovering."); await update_frontend_state("Error: Invalid state. Returning cards.")
                    if len(current_flipped)>0 and card_states.get(current_flipped[0],{}).get("color"): await self._from_to("temp1","card",current_flipped[0])
                    if len(current_flipped)>1 and card_states.get(current_flipped[1],{}).get("color"): await self._from_to("temp2","card",current_flipped[1])
                    current_flipped.clear();await update_frontend_state()

                if gs.get("pairs_found",0) >= CARD_COUNT//2:
                    logging.info(f"[{self.game_mode.upper()}] Game Finished! All pairs found.")
                    await update_frontend_state()
                    await self._send_json_to_client({"type": "game_over", "payload": "Congratulations! All pairs found."})
                    gs["running"]=False;await asyncio.sleep(1.0);break

            if gs.get("pairs_found", 0) >= CARD_COUNT // 2:
                 logging.info(f"[{self.game_mode.upper()}] Game Finished successfully path.")
                 # Final messages already sent.

        except asyncio.CancelledError: logging.info(f"[{self.game_mode.upper()}] Color game logic task cancelled.")
        except Exception as e:
            logging.error(f"[{self.game_mode.upper()}] CRITICAL Color Loop Error: {e}", exc_info=True)
            await self._send_error_to_client(f"Game Error: {e}")
        finally:
            logging.info(f"[{self.game_mode.upper()}] Color game logic runner cleanup...")
            gs["running"] = False
            self._stop_event.set()

    async def cleanup(self):
        logging.info(f"MemoryMatching ({self.game_mode}): Initiating cleanup...")
        self._stop_event.set() # Signal all tasks to stop

        if self.game_state_internal: # Mark game as not running
            self.game_state_internal["running"] = False

        tasks_to_await = []
        if self._capture_task and not self._capture_task.done():
            logging.info(f"MemoryMatching ({self.game_mode}): Cancelling capture task...")
            self._capture_task.cancel()
            tasks_to_await.append(self._capture_task)

        if self._game_runner_task and not self._game_runner_task.done():
            logging.info(f"MemoryMatching ({self.game_mode}): Cancelling game runner task...")
            self._game_runner_task.cancel()
            tasks_to_await.append(self._game_runner_task)

        if tasks_to_await:
            try:
                # Wait for tasks to complete cancellation/cleanup
                await asyncio.gather(*tasks_to_await, return_exceptions=True)
                logging.info(f"MemoryMatching ({self.game_mode}): All tasks awaited in cleanup.")
            except asyncio.CancelledError:
                 logging.info(f"MemoryMatching ({self.game_mode}): Tasks confirmed cancelled during gather.")
            except Exception as e:
                 logging.error(f"MemoryMatching ({self.game_mode}): Error awaiting tasks in cleanup: {e}")

        # Ensure arm is sent home if it was used and serial is available
        if self.serial_instance and self.serial_instance.is_open:
            logging.info(f"MemoryMatching ({self.game_mode}): Ensuring arm home post-game.")
            try:
                # Run sync command in thread to avoid blocking cleanup if it's truly synchronous
                await asyncio.to_thread(self._from_to_sync, "home", "home", -1)
            except Exception as e:
                logging.error(f"MemoryMatching ({self.game_mode}): Error sending arm home during cleanup: {e}")

        # Do not close self.serial_instance, it's managed by main.py
        # Do not close self._websocket, it's managed by main.py's endpoint wrapper

        logging.info(f"MemoryMatching ({self.game_mode}): Cleanup complete.")

# Removed: All FastAPI application code, old WebSocket endpoint, old GameSession adapter,
# and global state variables like ser, yolo_model_global, active_games, frame_lock (now instance var), etc.
=======
# --- Camera Capture (No changes needed regarding ESP32 client) ---
async def capture_frames(websocket: WebSocket, camera_source: str, game_version: str):
    global latest_frame, latest_transformed_frame
    cap = None
    logging.info(f"Starting frame capture task for {game_version} from {camera_source}")
    frame_count = 0; last_log_time = time.time()
    while game_version in active_games and active_games[game_version].get("running"):
        processed_frame_for_send, warped_board_for_send, corners = None, None, None
        try:
            if cap is None or not cap.isOpened():
                logging.info(f"Attempting to open camera source: {camera_source}")
                cap = cv2.VideoCapture(camera_source); await asyncio.sleep(1.5)
                if not cap.isOpened():
                    logging.error(f"Cannot open camera: {camera_source}. Retrying in 5s.")
                    cap = None
                    if websocket.client_state == WebSocketState.CONNECTED:
                        try: await websocket.send_json({"type": "error", "payload": f"Cannot open camera: {camera_source}"})
                        except Exception: pass
                    await asyncio.sleep(5); continue
                else:
                    logging.info(f"Camera {camera_source} opened successfully.")
                    cap.set(cv2.CAP_PROP_FRAME_WIDTH, YOLO_FRAME_WIDTH)
                    cap.set(cv2.CAP_PROP_FRAME_HEIGHT, YOLO_FRAME_HEIGHT)
                    logging.info(f"Camera properties set (attempted): {YOLO_FRAME_WIDTH}x{YOLO_FRAME_HEIGHT}")
            ret, frame = cap.read()
            if not ret or frame is None:
                logging.warning("Failed to grab frame. Releasing and retrying...")
                if cap is not None: cap.release(); cap = None
                async with frame_lock: latest_frame, latest_transformed_frame = None, None
                await asyncio.sleep(1); continue
            frame_count += 1; current_frame_copy = frame.copy()
            local_latest_transformed = None
            corners = find_board_corners(current_frame_copy)
            if corners is not None:
                warped = transform_board(current_frame_copy, corners)
                if warped is not None:
                    local_latest_transformed = warped; warped_board_for_send = warped
            async with frame_lock: latest_frame = current_frame_copy; latest_transformed_frame = local_latest_transformed
            processed_frame_for_send = current_frame_copy; timestamp = time.strftime("%Y-%m-%d %H:%M:%S")
            cv2.putText(processed_frame_for_send, timestamp, (10, 25), cv2.FONT_HERSHEY_SIMPLEX, 0.6, (255, 255, 255), 1, cv2.LINE_AA)
            cv2.putText(processed_frame_for_send, f"Mode: {game_version.upper()}", (processed_frame_for_send.shape[1] - 150, 25), cv2.FONT_HERSHEY_SIMPLEX, 0.6, (0, 255, 0), 1, cv2.LINE_AA)
            if corners is not None: cv2.polylines(processed_frame_for_send, [np.int32(corners)], isClosed=True, color=(0, 255, 255), thickness=2)
            encode_param = [cv2.IMWRITE_JPEG_QUALITY, 75]
            ret_main, buffer_main = cv2.imencode('.jpg', processed_frame_for_send, encode_param)
            jpg_main_as_text = base64.b64encode(buffer_main).decode('utf-8') if ret_main else None
            jpg_transformed_as_text = None
            if warped_board_for_send is not None:
                ret_trans, buffer_trans = cv2.imencode('.jpg', warped_board_for_send, encode_param)
                if ret_trans: jpg_transformed_as_text = base64.b64encode(buffer_trans).decode('utf-8')
            if websocket.client_state == WebSocketState.CONNECTED:
                if jpg_main_as_text:
                    payload = {"frame": jpg_main_as_text}
                    if jpg_transformed_as_text: payload["transformed_frame"] = jpg_transformed_as_text
                    await websocket.send_json({"type": "frame_update", "payload": payload})
                else: logging.warning("Skipping send: main frame encoding failed.")
            else: logging.warning("WS closed in capture loop."); break
            current_time = time.time()
            if current_time - last_log_time >= 5.0:
                fps = frame_count / (current_time - last_log_time); logging.info(f"Camera FPS: {fps:.2f}"); frame_count = 0; last_log_time = current_time
            await asyncio.sleep(0.035)
        except WebSocketDisconnect: logging.info(f"WS disconnected gracefully in capture loop."); break
        except Exception as e: logging.error(f"Error in frame capture loop for {game_version}: {e}", exc_info=True); await asyncio.sleep(1)
    if cap is not None:
        try: cap.release(); logging.info(f"Camera released for {game_version}.")
        except Exception as e: logging.error(f"Error releasing camera for {game_version}: {e}")
    async with frame_lock: latest_frame, latest_transformed_frame = None, None
    logging.info(f"Frame capture task stopped for {game_version}.")

# --- YOLO/Color Detection Helper Functions (No changes needed regarding ESP32 client) ---
# ... (yolo_assign_color, detect_object_at_card, detect_color_at_card remain the same internally regarding detection logic)
# They correctly use async with frame_lock, and retry logic.

# MODIFIED detect_object_at_card with RETRIES and using TRANSFORMED FRAME
async def detect_object_at_card(card_id: int) -> Optional[str]:
    global latest_transformed_frame, yolo_model_global 
    if yolo_model_global is None: logging.error("YOLO model not loaded."); return None
    attempt = 0
    while attempt < DETECTION_MAX_RETRIES:
        attempt += 1; logging.info(f"YOLO Detection Attempt {attempt}/{DETECTION_MAX_RETRIES} for card {card_id}")
        warped_board = None
        async with frame_lock:
            if latest_transformed_frame is not None: warped_board = latest_transformed_frame.copy()
        if warped_board is None:
            logging.warning(f"Attempt {attempt}: No transformed board for YOLO on card {card_id}.")
            if attempt < DETECTION_MAX_RETRIES: await asyncio.sleep(DETECTION_RETRY_DELAY_SECONDS)
            continue
        try:
            row, col = card_id // GRID_COLS, card_id % GRID_COLS
            cell_width = COLOR_BOARD_DETECT_WIDTH // GRID_COLS; cell_height = COLOR_BOARD_DETECT_HEIGHT // GRID_ROWS
            x1, y1 = col * cell_width, row * cell_height; x2, y2 = x1 + cell_width, y1 + cell_height
            padding = 5
            roi_x1, roi_y1 = max(0, x1 + padding), max(0, y1 + padding)
            roi_x2, roi_y2 = min(COLOR_BOARD_DETECT_WIDTH - 1, x2 - padding), min(COLOR_BOARD_DETECT_HEIGHT - 1, y2 - padding)
            if roi_x1 >= roi_x2 or roi_y1 >= roi_y2:
                logging.warning(f"Attempt {attempt}: Invalid ROI for YOLO card {card_id}.");
                if attempt < DETECTION_MAX_RETRIES: await asyncio.sleep(DETECTION_RETRY_DELAY_SECONDS); continue
            card_roi = warped_board[roi_y1:roi_y2, roi_x1:roi_x2]
            if card_roi.size == 0:
                logging.warning(f"Attempt {attempt}: Empty ROI for YOLO card {card_id}.");
                if attempt < DETECTION_MAX_RETRIES: await asyncio.sleep(DETECTION_RETRY_DELAY_SECONDS); continue
            def sync_predict(model, roi):
                target_indices = [i for i, lbl in enumerate(model.names.values()) if lbl.lower() in YOLO_TARGET_LABELS]
                return model.predict(roi, conf=0.45, verbose=False, device='cpu', classes=target_indices if target_indices else None)
            try: results = await asyncio.to_thread(sync_predict, yolo_model_global, card_roi)
            except Exception as predict_err:
                logging.error(f"Attempt {attempt}: Error YOLO predict thread card {card_id}: {predict_err}", exc_info=True)
                if attempt < DETECTION_MAX_RETRIES: await asyncio.sleep(DETECTION_RETRY_DELAY_SECONDS); continue
            detected_object_label, highest_conf = None, 0.0
            if results:
                for result in results:
                    boxes, names = getattr(result, 'boxes', None), getattr(result, 'names', {})
                    if boxes:
                        for box in boxes:
                            cls_tensor, conf_tensor = getattr(box, 'cls', None), getattr(box, 'conf', None)
                            if cls_tensor is not None and conf_tensor is not None and cls_tensor.numel() > 0 and conf_tensor.numel() > 0:
                                try:
                                    label_index, score = int(cls_tensor[0].item()), conf_tensor[0].item()
                                    label = names.get(label_index, f"unknown_idx_{label_index}").lower()
                                    if label in YOLO_TARGET_LABELS and score > highest_conf:
                                        highest_conf, detected_object_label = score, label
                                except Exception as proc_err: logging.error(f"Attempt {attempt}: Error processing YOLO box card {card_id}: {proc_err}")
            if detected_object_label:
                logging.info(f"Success YOLO Detect attempt {attempt}: '{detected_object_label}' (conf: {highest_conf:.2f}) card {card_id}")
                return detected_object_label
            else: logging.warning(f"Attempt {attempt}: No target object on card {card_id}.")
        except cv2.error as cv_err: logging.error(f"Attempt {attempt}: OpenCV error YOLO card {card_id}: {cv_err}", exc_info=True)
        except Exception as e: logging.error(f"Attempt {attempt}: Unexpected error YOLO card {card_id}: {e}", exc_info=True)
        if attempt < DETECTION_MAX_RETRIES: await asyncio.sleep(DETECTION_RETRY_DELAY_SECONDS)
    logging.error(f"YOLO Detection FAILED permanently card {card_id} after {DETECTION_MAX_RETRIES} attempts.")
    return DETECTION_PERMANENT_FAIL_STATE

async def detect_color_at_card(card_id: int) -> Optional[str]:
    global latest_transformed_frame
    attempt = 0
    while attempt < DETECTION_MAX_RETRIES:
        attempt += 1; logging.info(f"Color Detection Attempt {attempt}/{DETECTION_MAX_RETRIES} for card {card_id}")
        warped_board = None
        async with frame_lock:
            if latest_transformed_frame is not None: warped_board = latest_transformed_frame.copy()
        if warped_board is None:
            logging.warning(f"Attempt {attempt}: No transformed board for Color card {card_id}.")
            if attempt < DETECTION_MAX_RETRIES: await asyncio.sleep(DETECTION_RETRY_DELAY_SECONDS)
            continue
        try:
            row, col = card_id // GRID_COLS, card_id % GRID_COLS
            cell_width = COLOR_BOARD_DETECT_WIDTH // GRID_COLS; cell_height = COLOR_BOARD_DETECT_HEIGHT // GRID_ROWS
            x1, y1 = col * cell_width, row * cell_height; x2, y2 = x1 + cell_width, y1 + cell_height
            padding = 5
            roi_x1, roi_y1 = max(0, x1 + padding), max(0, y1 + padding)
            roi_x2, roi_y2 = min(COLOR_BOARD_DETECT_WIDTH - 1, x2 - padding), min(COLOR_BOARD_DETECT_HEIGHT - 1, y2 - padding)
            if roi_x1 >= roi_x2 or roi_y1 >= roi_y2:
                logging.warning(f"Attempt {attempt}: Invalid ROI Color card {card_id}.");
                if attempt < DETECTION_MAX_RETRIES: await asyncio.sleep(DETECTION_RETRY_DELAY_SECONDS); continue
            cell_roi = warped_board[roi_y1:roi_y2, roi_x1:roi_x2]
            if cell_roi.size == 0:
                logging.warning(f"Attempt {attempt}: Empty ROI Color card {card_id}.");
                if attempt < DETECTION_MAX_RETRIES: await asyncio.sleep(DETECTION_RETRY_DELAY_SECONDS); continue
            hsv_roi = cv2.cvtColor(cell_roi, cv2.COLOR_BGR2HSV)
            detected_colors_count: Dict[str, int] = {}
            for color_def in COLOR_RANGES:
                color_name, total_mask = color_def['name'], np.zeros(hsv_roi.shape[:2], dtype=np.uint8)
                for l_bound, u_bound in zip(color_def['lower'], color_def['upper']):
                    lower, upper = np.array(l_bound), np.array(u_bound)
                    total_mask = cv2.bitwise_or(total_mask, cv2.inRange(hsv_roi, lower, upper))
                pixel_count = cv2.countNonZero(total_mask)
                if pixel_count > 0: detected_colors_count[color_name] = pixel_count
            dominant_color, max_pixels, black_threshold = None, 0, COLOR_CELL_THRESHOLD * 0.7
            if "black" in detected_colors_count and detected_colors_count["black"] > black_threshold:
                logging.info(f"Attempt {attempt}: Card {card_id} detected as 'black'."); return "black"
            for color_name, pixel_count in detected_colors_count.items():
                if color_name != "black" and pixel_count >= COLOR_CELL_THRESHOLD and pixel_count > max_pixels:
                    max_pixels, dominant_color = pixel_count, color_name
            if dominant_color:
                logging.info(f"Success Color Detect attempt {attempt}: '{dominant_color}' (pixels: {max_pixels}) card {card_id}")
                return dominant_color
            else:
                relevant_counts = {k:v for k,v in detected_colors_count.items() if k!='black' and v > 10}
                logging.warning(f"Attempt {attempt}: No dominant face color card {card_id}. Counts(<Thr): {relevant_counts}")
        except cv2.error as cv_err: logging.error(f"Attempt {attempt}: OpenCV error color detection: {cv_err}", exc_info=True)
        except Exception as e: logging.error(f"Attempt {attempt}: Unexpected error color detection: {e}", exc_info=True)
        if attempt < DETECTION_MAX_RETRIES: await asyncio.sleep(DETECTION_RETRY_DELAY_SECONDS)
    logging.error(f"Color Detection FAILED permanently card {card_id} after {DETECTION_MAX_RETRIES} attempts.")
    return DETECTION_PERMANENT_FAIL_STATE


# --- Game Logic Runners ---
async def run_yolo_game(websocket: WebSocket):
    game_state_key = "yolo"
    logging.info(f"[{game_state_key.upper()}] Starting Game Logic...")
    # Ensure esp32_client is on the websocket object (set by websocket_endpoint or GameSession.run_game)
    current_esp32_client = getattr(websocket, "esp32_client", None)
    
    active_games[game_state_key] = {
        "running": True,
        "esp32_client": current_esp32_client, # Store the client for this game instance
        "switch_command_sent": False # Track if switch command has been sent for this game
    }
    game_state = active_games[game_state_key]

    if not current_esp32_client:
        logging.warning(f"[{game_state_key.upper()}] No ESP32 client provided to run_yolo_game, arm control will fail")
    else:
        logging.info(f"[{game_state_key.upper()}] Using ESP32 client: {current_esp32_client}")


    if yolo_model_global is None:
        logging.error(f"[{game_state_key.upper()}] YOLO Model not loaded. Cannot start."); game_state["running"] = False
        if websocket.client_state == WebSocketState.CONNECTED: await websocket.send_json({"type": "error", "payload": "YOLO model missing."})
        return

    game_state.update({
        "card_states": {i: {"isFlippedBefore": False, "object": None, "isMatched": False} for i in range(CARD_COUNT)},
        "objects_found": {obj: [] for obj in YOLO_TARGET_LABELS}, "pairs_found": 0, "current_flipped_cards": [],
        "last_detect_fail_id": None,
    }) # running, esp32_client, switch_command_sent already set
    logging.info(f"[{game_state_key.upper()}] Initialized game state.")

    # ... (rest of run_yolo_game logic, ensure `from_to` is called with `websocket` which will help it find the client)
    # The `from_to` function will use `active_games[game_state_key]["esp32_client"]`
    # and `active_games[game_state_key]["switch_command_sent"]`
    
    # Make sure websocket.game_version_context is set for from_to to potentially use
    setattr(websocket, 'game_version_context', game_state_key)

    if websocket.client_state == WebSocketState.CONNECTED:
        try:
            await websocket.send_json({"type": "game_state", "payload": {k: game_state[k] for k in ["card_states", "pairs_found", "current_flipped_cards"]}})
            await websocket.send_json({"type": "message", "payload": "YOLO Game Started (Board Detect Mode). Initializing arm..."})
        except Exception as send_e: logging.error(f"[{game_state_key.upper()}] Send initial error: {send_e}"); game_state["running"] = False

    camera_task = None
    init_home_success = False
    if game_state.get("running"):
        camera_task = asyncio.create_task(capture_frames(websocket, CAMERA_URL, game_state_key))
        logging.info(f"[{game_state_key.upper()}] Sending initial home command...")
        init_home_success = await from_to(websocket, "home", "home", -1) # `from_to` will use the client from game_state
        if not init_home_success:
            logging.error(f"[{game_state_key.upper()}] Initial arm homing failed!")
            if websocket.client_state == WebSocketState.CONNECTED: await websocket.send_json({"type": "error", "payload": "Arm init failed."})
            game_state["running"] = False
        elif websocket.client_state == WebSocketState.CONNECTED: await websocket.send_json({"type": "message", "payload": "Arm ready. Starting game."})
    
    try:
        # --- Main Game Loop ---
        while game_state.get("pairs_found", 0) < (CARD_COUNT // 2) and game_state.get("running", False):
            await asyncio.sleep(FLIP_DELAY_SECONDS)
            if websocket.client_state != WebSocketState.CONNECTED: logging.warning(f"[{game_state_key.upper()}] WS disconnected."); game_state["running"] = False; break

            current_flipped = game_state.get("current_flipped_cards", [])
            card_states = game_state.get("card_states", {})
            objects_found = game_state.get("objects_found", {})
            pairs_found = game_state.get("pairs_found", 0)
            logging.info(f"[{game_state_key.upper()}] Loop Start: Flipped={current_flipped}, Pairs={pairs_found}/{CARD_COUNT // 2}")

            async def update_frontend_state(extra_message: Optional[str] = None):
                payload = {"card_states": card_states, "pairs_found": game_state.get("pairs_found", 0), "current_flipped": current_flipped}
                if websocket.client_state == WebSocketState.CONNECTED:
                    try:
                        await websocket.send_json({"type": "game_state", "payload": payload})
                        if extra_message: await websocket.send_json({"type": "message", "payload": extra_message})
                    except Exception as send_e: logging.error(f"[{game_state_key.upper()}] Send state failed: {send_e}")
            def choose_random_card() -> Optional[int]:
                available = [i for i, s in card_states.items() if not s.get("isMatched") and i not in current_flipped and s.get("object") != DETECTION_PERMANENT_FAIL_STATE]
                if not available: return None
                never_flipped = [i for i in available if not card_states[i].get("isFlippedBefore")]
                if never_flipped:
                    chosen = random.choice(never_flipped)
                    if chosen == game_state.get("last_detect_fail_id") and len(never_flipped) > 1: chosen = random.choice([c for c in never_flipped if c != chosen])
                    game_state["last_detect_fail_id"] = None; return chosen
                previously_flipped = available
                if previously_flipped:
                    chosen = random.choice(previously_flipped)
                    if chosen == game_state.get("last_detect_fail_id") and len(previously_flipped) > 1: chosen = random.choice([c for c in previously_flipped if c != chosen])
                    game_state["last_detect_fail_id"] = None; return chosen
                return None
            def find_pair() -> Optional[Tuple[int, int]]:
                for obj, ids in objects_found.items():
                    if obj in [None, "DETECT_FAIL", DETECTION_PERMANENT_FAIL_STATE]: continue
                    valid = [i for i in ids if card_states.get(i,{}).get("isFlippedBefore") and not card_states.get(i,{}).get("isMatched") and i not in current_flipped]
                    if len(valid) >= 2: logging.info(f"[{game_state_key.upper()}] Found known pair for '{obj}': {valid[0]},{valid[1]}"); return valid[0], valid[1]
                return None
            def find_match(card_id_to_match: int) -> Optional[int]:
                obj = card_states.get(card_id_to_match,{}).get("object")
                if obj in [None, "DETECT_FAIL", DETECTION_PERMANENT_FAIL_STATE]: return None
                for other_id in objects_found.get(obj, []):
                    if other_id != card_id_to_match and card_states.get(other_id,{}).get("isFlippedBefore") and not card_states.get(other_id,{}).get("isMatched") and other_id not in current_flipped:
                        logging.info(f"[{game_state_key.upper()}] Found match for {card_id_to_match} ('{obj}'): {other_id}"); return other_id
                return None

            if len(current_flipped) == 0:
                known_pair = find_pair()
                if known_pair:
                    card1_id, card2_id = known_pair; obj = card_states[card1_id]['object']
                    logging.info(f"[{game_state_key.upper()}] State 0 -> Strategy: Remove known pair {card1_id}&{card2_id} ('{obj}')")
                    await update_frontend_state(f"Found pair: {obj}. Removing {card1_id}&{card2_id}.")
                    success1 = await from_to(websocket, "card", "trash", card1_id)
                    if not success1: logging.error(f"[{game_state_key.upper()}] Move fail {card1_id} to trash."); await update_frontend_state(f"Arm fail move {card1_id}."); continue
                    success2 = await from_to(websocket, "card", "trash", card2_id)
                    if not success2: logging.error(f"[{game_state_key.upper()}] Move fail {card2_id} to trash. {card1_id} already gone!"); card_states[card1_id]["isMatched"] = True; await update_frontend_state(f"Arm fail move {card2_id}."); continue
                    card_states[card1_id]["isMatched"] = True; card_states[card2_id]["isMatched"] = True; game_state["pairs_found"] = pairs_found + 1; logging.info(f"Pairs found: {game_state['pairs_found']}")
                    await update_frontend_state(); continue
                else:
                    card_to_flip = choose_random_card()
                    if card_to_flip is not None:
                        logging.info(f"[{game_state_key.upper()}] State 0 -> Strategy: Flip card {card_to_flip}.")
                        await update_frontend_state(f"Choosing card {card_to_flip}. Detecting...")
                        detected_obj = await detect_object_at_card(card_to_flip)
                        if detected_obj == DETECTION_PERMANENT_FAIL_STATE:
                            logging.error(f"[{game_state_key.upper()}] PERMANENT detection failure for card {card_to_flip}. Marking unusable.")
                            await update_frontend_state(f"Critical detection fail on {card_to_flip}. Skipping card.")
                            card_states[card_to_flip]["isFlippedBefore"] = True; card_states[card_to_flip]["object"] = DETECTION_PERMANENT_FAIL_STATE; card_states[card_to_flip]["isMatched"] = True
                            game_state["last_detect_fail_id"] = card_to_flip; await update_frontend_state()
                        elif detected_obj is not None:
                            logging.info(f"Detected '{detected_obj}'. Moving card {card_to_flip} to Temp1.")
                            await update_frontend_state(f"Detected '{detected_obj}'. Moving card {card_to_flip} to Temp1.")
                            success_move = await from_to(websocket, "card", "temp1", card_to_flip)
                            if success_move:
                                card_states[card_to_flip]["object"] = detected_obj; card_states[card_to_flip]["isFlippedBefore"] = True
                                if detected_obj not in objects_found: objects_found[detected_obj] = []
                                if card_to_flip not in objects_found[detected_obj]: objects_found[detected_obj].append(card_to_flip)
                                current_flipped.append(card_to_flip); logging.info(f"Card {card_to_flip} ('{detected_obj}') in Temp1. Flipped: {current_flipped}")
                            else: logging.error(f"[{game_state_key.upper()}] Arm fail: {card_to_flip} to Temp1."); await update_frontend_state(f"Arm fail move {card_to_flip}.")
                            await update_frontend_state()
                        else: logging.error(f"[{game_state_key.upper()}] detect_object_at_card returned unexpected None for card {card_to_flip}."); await update_frontend_state(f"Internal error during detection for {card_to_flip}."); game_state["last_detect_fail_id"] = card_to_flip
                    else: logging.info(f"[{game_state_key.upper()}] State 0: No known pair & no available card to flip. Waiting."); await asyncio.sleep(1)
            elif len(current_flipped) == 1:
                first_card_id = current_flipped[0]; first_object = card_states.get(first_card_id,{}).get("object", "UNKNOWN")
                logging.info(f"[{game_state_key.upper()}] State 1: Card {first_card_id} ('{first_object}') in Temp1.")
                if first_object in ["UNKNOWN", DETECTION_PERMANENT_FAIL_STATE]:
                    logging.warning(f"First card {first_card_id} has invalid state '{first_object}'. Returning."); await update_frontend_state(f"Problem with card {first_card_id}. Returning.")
                    await from_to(websocket, "temp1", "card", first_card_id); current_flipped.clear(); await update_frontend_state(); continue
                match_id = find_match(first_card_id)
                if match_id is not None:
                    logging.info(f"[{game_state_key.upper()}] State 1 -> Strategy: Found known match {match_id}. Removing pair.")
                    await update_frontend_state(f"Found match for '{first_object}': {match_id}. Removing.")
                    success1 = await from_to(websocket, "temp1", "trash", first_card_id)
                    if not success1: logging.error(f"Arm fail temp1->trash {first_card_id}. Returning card instead."); await update_frontend_state(f"Arm fail temp1->trash {first_card_id}. Returning card."); await from_to(websocket, "temp1", "card", first_card_id); current_flipped.clear(); await update_frontend_state(); continue
                    success2 = await from_to(websocket, "card", "trash", match_id)
                    if not success2: logging.error(f"Arm fail card->trash {match_id}. {first_card_id} already gone!"); card_states[first_card_id]["isMatched"]=True; await update_frontend_state(f"Arm fail move {match_id}."); current_flipped.clear(); await update_frontend_state(); continue
                    card_states[first_card_id]["isMatched"]=True; card_states[match_id]["isMatched"]=True; card_states[match_id]["isFlippedBefore"]=True; card_states[match_id]["object"]=first_object
                    game_state["pairs_found"] = pairs_found + 1; current_flipped.clear(); logging.info(f"Pairs found: {game_state['pairs_found']}")
                    await update_frontend_state(); continue
                else:
                    card_to_flip = choose_random_card()
                    if card_to_flip is not None:
                        logging.info(f"[{game_state_key.upper()}] State 1 -> Strategy: No known match. Flipping {card_to_flip}.")
                        await update_frontend_state(f"No match for '{first_object}'. Choosing {card_to_flip}...")
                        detected_obj = await detect_object_at_card(card_to_flip)
                        if detected_obj == DETECTION_PERMANENT_FAIL_STATE:
                            logging.error(f"[{game_state_key.upper()}] PERMANENT detection fail on second card {card_to_flip}.")
                            await update_frontend_state(f"Critical detect fail {card_to_flip}. Returning first card.")
                            card_states[card_to_flip]["isFlippedBefore"]=True; card_states[card_to_flip]["object"]=DETECTION_PERMANENT_FAIL_STATE; card_states[card_to_flip]["isMatched"]=True; game_state["last_detect_fail_id"] = card_to_flip
                            await from_to(websocket, "temp1", "card", first_card_id); current_flipped.clear()
                        elif detected_obj is not None:
                            logging.info(f"Detected '{detected_obj}'. Moving {card_to_flip} to Temp2.")
                            await update_frontend_state(f"Detected '{detected_obj}'. Moving {card_to_flip} to Temp2.")
                            success_move = await from_to(websocket, "card", "temp2", card_to_flip)
                            if success_move:
                                card_states[card_to_flip]["object"]=detected_obj; card_states[card_to_flip]["isFlippedBefore"]=True
                                if detected_obj not in objects_found: objects_found[detected_obj] = []
                                if card_to_flip not in objects_found[detected_obj]: objects_found[detected_obj].append(card_to_flip)
                                current_flipped.append(card_to_flip); logging.info(f"Card {card_to_flip} ('{detected_obj}') in Temp2. Flipped: {current_flipped}")
                            else: logging.error(f"Arm fail card->temp2 {card_to_flip}. Returning first card."); await update_frontend_state(f"Arm fail move {card_to_flip}. Returning first card."); await from_to(websocket, "temp1", "card", first_card_id); current_flipped.clear()
                        else: logging.error(f"Detect returned unexpected None for {card_to_flip}. Returning first."); await update_frontend_state(f"Internal error during detection for {card_to_flip}. Returning first card."); await from_to(websocket, "temp1", "card", first_card_id); current_flipped.clear(); game_state["last_detect_fail_id"] = card_to_flip
                        await update_frontend_state()
                    else: logging.warning(f"State 1: No second card available? Returning {first_card_id}."); await update_frontend_state(f"No second card found. Returning {first_card_id}."); await from_to(websocket, "temp1", "card", first_card_id); current_flipped.clear(); await update_frontend_state()
            elif len(current_flipped) == 2:
                card1_id, card2_id = current_flipped[0], current_flipped[1]
                obj1, obj2 = card_states.get(card1_id,{}).get("object"), card_states.get(card2_id,{}).get("object")
                logging.info(f"[{game_state_key.upper()}] State 2: Cards {card1_id} ('{obj1}') & {card2_id} ('{obj2}') in Temp1/2. Checking for match.")
                is_match = (obj1 is not None and obj1 != DETECTION_PERMANENT_FAIL_STATE and obj2 is not None and obj2 != DETECTION_PERMANENT_FAIL_STATE and obj1 == obj2)
                if is_match:
                    logging.info(f"MATCH FOUND: {card1_id}&{card2_id} ('{obj1}'). Removing from Temp1/2.")
                    await update_frontend_state(f"Match: {obj1}! Removing {card1_id}&{card2_id}.")
                    success1 = await from_to(websocket, "temp1", "trash", card1_id)
                    if not success1: logging.error(f"Arm fail temp1->trash {card1_id}. Returning both cards."); await update_frontend_state(f"Arm fail temp1->trash {card1_id}. Returning both cards."); await from_to(websocket, "temp1", "card", card1_id); await from_to(websocket, "temp2", "card", card2_id); current_flipped.clear(); await update_frontend_state(); continue
                    success2 = await from_to(websocket, "temp2", "trash", card2_id)
                    if not success2: logging.error(f"Arm fail temp2->trash {card2_id}. {card1_id} already gone!"); card_states[card1_id]["isMatched"]=True; await update_frontend_state(f"Arm fail temp2->trash {card2_id}. Return it."); await from_to(websocket, "temp2", "card", card2_id); current_flipped.clear(); await update_frontend_state(); continue
                    card_states[card1_id]["isMatched"]=True; card_states[card2_id]["isMatched"]=True; game_state["pairs_found"] = pairs_found + 1; current_flipped.clear(); logging.info(f"Pairs found: {game_state['pairs_found']}")
                    await update_frontend_state()
                else:
                    logging.info(f"NO MATCH ('{obj1}' vs '{obj2}'). Returning {card1_id} from Temp1 & {card2_id} from Temp2.")
                    await update_frontend_state(f"No match. Returning {card1_id}&{card2_id}.")
                    success_ret1 = await from_to(websocket, "temp1", "card", card1_id)
                    success_ret2 = await from_to(websocket, "temp2", "card", card2_id)
                    if not (success_ret1 and success_ret2): logging.error(f"Failed returning one or both cards: {card1_id} (Success: {success_ret1}), {card2_id} (Success: {success_ret2})."); await update_frontend_state(f"Warning: Arm fail returning cards {card1_id}/{card2_id}.")
                    current_flipped.clear(); await update_frontend_state()
                    if websocket.client_state == WebSocketState.CONNECTED: await websocket.send_json({"type": "cards_hidden", "payload": [card1_id, card2_id]})
            elif len(current_flipped) > 2:
                logging.error(f"Invalid State: {len(current_flipped)} cards flipped: {current_flipped}. Attempting recovery.")
                await update_frontend_state("Error: Invalid state detected. Returning cards.")
                if len(current_flipped)>0 and card_states.get(current_flipped[0], {}).get("object"): await from_to(websocket, "temp1", "card", current_flipped[0])
                if len(current_flipped)>1 and card_states.get(current_flipped[1], {}).get("object"): await from_to(websocket, "temp2", "card", current_flipped[1])
                current_flipped.clear(); await update_frontend_state()

            if game_state.get("pairs_found", 0) >= CARD_COUNT // 2:
                logging.info(f"[{game_state_key.upper()}] Game Finished! All pairs found.")
                if websocket.client_state == WebSocketState.CONNECTED: await update_frontend_state(); await websocket.send_json({"type": "game_over", "payload": "Congratulations! All pairs found."})
                game_state["running"] = False; await asyncio.sleep(1.0); break
    except WebSocketDisconnect: logging.info(f"[{game_state_key.upper()}] WS disconnected."); game_state["running"] = False
    except asyncio.CancelledError: logging.info(f"[{game_state_key.upper()}] Task cancelled."); game_state["running"] = False
    except Exception as e:
        logging.error(f"[{game_state_key.upper()}] CRITICAL Loop Error: {e}", exc_info=True); game_state["running"] = False
        if websocket.client_state == WebSocketState.CONNECTED:
            try: await websocket.send_json({"type": "error", "payload": f"Game Error: {e}"})
            except Exception: pass
    finally:
        logging.info(f"[{game_state_key.upper()}] Cleaning up runner..."); game_state["running"] = False
        if camera_task and not camera_task.done():
            logging.info(f"[{game_state_key.upper()}] Cancelling camera task..."); camera_task.cancel()
            try: await camera_task
            except asyncio.CancelledError: logging.info(f"[{game_state_key.upper()}] Camera task cancelled.")
            except Exception as task_e: logging.error(f"[{game_state_key.upper()}] Camera task cancel/await error: {task_e}")
        if locals().get('init_home_success', True) and game_state.get("esp32_client"): # Ensure client exists for final home
            logging.info(f"[{game_state_key.upper()}] Ensuring arm home post-game."); await from_to(websocket, "home", "home", -1)
        else: logging.warning(f"[{game_state_key.upper()}] Skipping final home (initial homing failed or no client).")
        # Clear the game_version_context from websocket
        if hasattr(websocket, 'game_version_context'):
            delattr(websocket, 'game_version_context')
        logging.info(f"[{game_state_key.upper()}] Runner finished cleanup.")


async def run_color_game(websocket: WebSocket):
    game_state_key = "color"
    logging.info(f"[{game_state_key.upper()}] Starting Game Logic...")
    current_esp32_client = getattr(websocket, "esp32_client", None)

    active_games[game_state_key] = {
        "running": True,
        "esp32_client": current_esp32_client,
        "switch_command_sent": False
    }
    game_state = active_games[game_state_key]

    if not current_esp32_client:
        logging.warning(f"[{game_state_key.upper()}] No ESP32 client provided to run_color_game, arm control will fail")
    else:
        logging.info(f"[{game_state_key.upper()}] Using ESP32 client: {current_esp32_client}")
        
    # Make sure websocket.game_version_context is set for from_to to potentially use
    setattr(websocket, 'game_version_context', game_state_key)

    game_state.update({
        "card_states": {i: {"isFlippedBefore": False, "color": None, "isMatched": False} for i in range(CARD_COUNT)},
        "colors_found": {color: [] for color in COLOR_DEFINITIONS.keys()}, "pairs_found": 0, "current_flipped_cards": [],
        "last_detect_fail_id": None,
    })
    logging.info(f"[{game_state_key.upper()}] Initialized game state.")
    # ... (rest of run_color_game logic, similar to run_yolo_game setup and main loop) ...
    # The structure within run_color_game will mirror run_yolo_game for ESP32 client handling,
    # state updates, and calling `from_to`.

    if websocket.client_state == WebSocketState.CONNECTED:
        try:
            await websocket.send_json({"type": "game_state", "payload": {k: game_state[k] for k in ["card_states", "pairs_found", "current_flipped_cards"]}})
            await websocket.send_json({"type": "message", "payload": "Color Game Started. Initializing arm..."})
        except Exception as send_e: logging.error(f"[{game_state_key.upper()}] Send initial error: {send_e}"); game_state["running"] = False

    camera_task = None
    init_home_success = False
    if game_state.get("running"):
        camera_task = asyncio.create_task(capture_frames(websocket, CAMERA_URL, game_state_key))
        logging.info(f"[{game_state_key.upper()}] Sending initial home command...")
        init_home_success = await from_to(websocket, "home", "home", -1)
        if not init_home_success:
            logging.error(f"[{game_state_key.upper()}] Initial arm homing failed!")
            if websocket.client_state == WebSocketState.CONNECTED: await websocket.send_json({"type": "error", "payload": "Arm init failed."})
            game_state["running"] = False
        elif websocket.client_state == WebSocketState.CONNECTED: await websocket.send_json({"type": "message", "payload": "Arm ready. Starting game."})
    
    try:
        # --- Main Game Loop ---
        while game_state.get("pairs_found", 0) < (CARD_COUNT // 2) and game_state.get("running", False):
            await asyncio.sleep(FLIP_DELAY_SECONDS)
            if websocket.client_state != WebSocketState.CONNECTED: logging.warning(f"[{game_state_key.upper()}] WS disconnected."); game_state["running"] = False; break

            current_flipped = game_state.get("current_flipped_cards", [])
            card_states = game_state.get("card_states", {})
            colors_found = game_state.get("colors_found", {})
            pairs_found = game_state.get("pairs_found", 0)
            logging.info(f"[{game_state_key.upper()}] Loop Start: Flipped={current_flipped}, Pairs={pairs_found}/{CARD_COUNT // 2}")

            async def update_frontend_state(extra_message: Optional[str] = None):
                payload = {"card_states": card_states, "pairs_found": game_state.get("pairs_found", 0), "current_flipped": current_flipped}
                if websocket.client_state == WebSocketState.CONNECTED:
                    try:
                        await websocket.send_json({"type": "game_state", "payload": payload})
                        if extra_message: await websocket.send_json({"type": "message", "payload": extra_message})
                    except Exception as send_e: logging.error(f"[{game_state_key.upper()}] Send state failed: {send_e}")
            def choose_random_card() -> Optional[int]: # Same logic as YOLO's
                available = [i for i, s in card_states.items() if not s.get("isMatched") and i not in current_flipped and s.get("color") != DETECTION_PERMANENT_FAIL_STATE]
                if not available: return None
                never_flipped = [i for i in available if not card_states[i].get("isFlippedBefore")]
                if never_flipped:
                    chosen = random.choice(never_flipped)
                    if chosen == game_state.get("last_detect_fail_id") and len(never_flipped) > 1: chosen = random.choice([c for c in never_flipped if c != chosen])
                    game_state["last_detect_fail_id"] = None; return chosen
                previously_flipped = available
                if previously_flipped:
                    chosen = random.choice(previously_flipped)
                    if chosen == game_state.get("last_detect_fail_id") and len(previously_flipped) > 1: chosen = random.choice([c for c in previously_flipped if c != chosen])
                    game_state["last_detect_fail_id"] = None; return chosen
                return None
            def find_pair() -> Optional[Tuple[int, int]]: # Uses 'color'
                for color, ids in colors_found.items():
                    if color in [None, "DETECT_FAIL", DETECTION_PERMANENT_FAIL_STATE, "black"]: continue
                    valid = [i for i in ids if card_states.get(i,{}).get("isFlippedBefore") and not card_states.get(i,{}).get("isMatched") and i not in current_flipped]
                    if len(valid) >= 2: logging.info(f"[{game_state_key.upper()}] Found known pair for '{color}': {valid[0]},{valid[1]}"); return valid[0], valid[1]
                return None
            def find_match(card_id_to_match: int) -> Optional[int]: # Uses 'color'
                color = card_states.get(card_id_to_match,{}).get("color")
                if color in [None, "DETECT_FAIL", DETECTION_PERMANENT_FAIL_STATE, "black"]: return None
                for other_id in colors_found.get(color, []):
                    if other_id != card_id_to_match and card_states.get(other_id,{}).get("isFlippedBefore") and not card_states.get(other_id,{}).get("isMatched") and other_id not in current_flipped:
                        logging.info(f"[{game_state_key.upper()}] Found match for {card_id_to_match} ('{color}'): {other_id}"); return other_id
                return None

            if len(current_flipped) == 0:
                known_pair = find_pair()
                if known_pair:
                    card1_id, card2_id = known_pair; color = card_states[card1_id]['color']
                    logging.info(f"[{game_state_key.upper()}] State 0 -> Strategy: Remove known pair {card1_id}&{card2_id} ('{color}')")
                    await update_frontend_state(f"Found pair: {color}. Removing {card1_id}&{card2_id}.")
                    success1 = await from_to(websocket, "card", "trash", card1_id)
                    if not success1: logging.error(f"Move fail {card1_id}"); await update_frontend_state(f"Arm fail {card1_id}."); continue
                    success2 = await from_to(websocket, "card", "trash", card2_id)
                    if not success2: logging.error(f"Move fail {card2_id}. {card1_id} gone!"); card_states[card1_id]["isMatched"] = True; await update_frontend_state(f"Arm fail {card2_id}."); continue
                    card_states[card1_id]["isMatched"]=True; card_states[card2_id]["isMatched"]=True; game_state["pairs_found"] = pairs_found + 1; logging.info(f"Pairs found: {game_state['pairs_found']}")
                    await update_frontend_state(); continue
                else:
                    card_to_flip = choose_random_card()
                    if card_to_flip is not None:
                        logging.info(f"[{game_state_key.upper()}] State 0 -> Strategy: Flip card {card_to_flip}.")
                        await update_frontend_state(f"Choosing card {card_to_flip}. Detecting color...")
                        detected_color = await detect_color_at_card(card_to_flip)
                        if detected_color == DETECTION_PERMANENT_FAIL_STATE:
                            logging.error(f"[{game_state_key.upper()}] PERMANENT color detect fail {card_to_flip}.")
                            await update_frontend_state(f"Critical color detect fail {card_to_flip}. Skipping.")
                            card_states[card_to_flip]["isFlippedBefore"]=True; card_states[card_to_flip]["color"]=DETECTION_PERMANENT_FAIL_STATE; card_states[card_to_flip]["isMatched"]=True; game_state["last_detect_fail_id"] = card_to_flip; await update_frontend_state()
                        elif detected_color == "black":
                            logging.warning(f"Detected black back on {card_to_flip}. Marking, not moving.")
                            await update_frontend_state(f"Detected back of card {card_to_flip}.")
                            card_states[card_to_flip]["isFlippedBefore"] = True; card_states[card_to_flip]["color"] = "black"; game_state["last_detect_fail_id"] = card_to_flip; await update_frontend_state()
                        elif detected_color is not None:
                            logging.info(f"Detected '{detected_color}'. Moving {card_to_flip} to Temp1.")
                            await update_frontend_state(f"Detected '{detected_color}'. Moving {card_to_flip} to Temp1.")
                            success_move = await from_to(websocket, "card", "temp1", card_to_flip)
                            if success_move:
                                card_states[card_to_flip]["color"]=detected_color; card_states[card_to_flip]["isFlippedBefore"]=True
                                if detected_color not in colors_found: colors_found[detected_color] = []
                                if card_to_flip not in colors_found[detected_color]: colors_found[detected_color].append(card_to_flip)
                                current_flipped.append(card_to_flip); logging.info(f"Card {card_to_flip} ('{detected_color}') in Temp1. Flipped: {current_flipped}")
                            else: logging.error(f"Arm fail card->temp1 {card_to_flip}."); await update_frontend_state(f"Arm fail {card_to_flip}.")
                            await update_frontend_state()
                        else: logging.error(f"Detect_color returned unexpected None for {card_to_flip}."); await update_frontend_state(f"Internal error detect {card_to_flip}."); game_state["last_detect_fail_id"] = card_to_flip
                    else: logging.info(f"State 0: No pair & no available card."); await asyncio.sleep(1)
            elif len(current_flipped) == 1:
                first_card_id = current_flipped[0]; first_color = card_states.get(first_card_id,{}).get("color", "UNKNOWN")
                logging.info(f"[{game_state_key.upper()}] State 1: Card {first_card_id} ('{first_color}') in Temp1.")
                if first_color in ["UNKNOWN", DETECTION_PERMANENT_FAIL_STATE, "black"]:
                    logging.warning(f"First card {first_card_id} has invalid state '{first_color}'. Returning."); await update_frontend_state(f"Problem with {first_card_id}. Returning.")
                    await from_to(websocket, "temp1", "card", first_card_id); current_flipped.clear(); await update_frontend_state(); continue
                match_id = find_match(first_card_id)
                if match_id is not None:
                    logging.info(f"State 1 -> Strategy: Found known match {match_id}. Removing pair.")
                    await update_frontend_state(f"Found match for '{first_color}': {match_id}. Removing.")
                    success1 = await from_to(websocket, "temp1", "trash", first_card_id)
                    if not success1: logging.error(f"Arm fail temp1->trash {first_card_id}."); await update_frontend_state(f"Arm fail {first_card_id}. Return."); await from_to(websocket, "temp1", "card", first_card_id); current_flipped.clear(); await update_frontend_state(); continue
                    success2 = await from_to(websocket, "card", "trash", match_id)
                    if not success2: logging.error(f"Arm fail card->trash {match_id}. {first_card_id} gone!"); card_states[first_card_id]["isMatched"] = True; await update_frontend_state(f"Arm fail {match_id}."); current_flipped.clear(); await update_frontend_state(); continue
                    card_states[first_card_id]["isMatched"]=True; card_states[match_id]["isMatched"]=True; card_states[match_id]["isFlippedBefore"]=True; card_states[match_id]["color"]=first_color
                    game_state["pairs_found"] = pairs_found + 1; current_flipped.clear(); logging.info(f"Pairs found: {game_state['pairs_found']}")
                    await update_frontend_state(); continue
                else:
                    card_to_flip = choose_random_card()
                    if card_to_flip is not None:
                        logging.info(f"State 1 -> Strategy: No known match. Flipping {card_to_flip}.")
                        await update_frontend_state(f"No match for '{first_color}'. Choosing {card_to_flip}...")
                        detected_color = await detect_color_at_card(card_to_flip)
                        if detected_color == DETECTION_PERMANENT_FAIL_STATE:
                            logging.error(f"PERMANENT color detect fail {card_to_flip}. Return first."); await update_frontend_state(f"Critical detect fail {card_to_flip}. Return first.")
                            card_states[card_to_flip]["isFlippedBefore"]=True; card_states[card_to_flip]["color"]=DETECTION_PERMANENT_FAIL_STATE; card_states[card_to_flip]["isMatched"]=True; game_state["last_detect_fail_id"] = card_to_flip
                            await from_to(websocket, "temp1", "card", first_card_id); current_flipped.clear()
                        elif detected_color == "black":
                            logging.warning(f"Detected black back on {card_to_flip}. Return first."); await update_frontend_state(f"Detected back of {card_to_flip}. Return first.")
                            card_states[card_to_flip]["isFlippedBefore"] = True; card_states[card_to_flip]["color"] = "black"; game_state["last_detect_fail_id"] = card_to_flip
                            await from_to(websocket, "temp1", "card", first_card_id); current_flipped.clear()
                        elif detected_color is not None:
                            logging.info(f"Detected '{detected_color}'. Moving {card_to_flip} to Temp2.")
                            await update_frontend_state(f"Detected '{detected_color}'. Moving {card_to_flip} to Temp2.")
                            success_move = await from_to(websocket, "card", "temp2", card_to_flip)
                            if success_move:
                                card_states[card_to_flip]["color"]=detected_color; card_states[card_to_flip]["isFlippedBefore"]=True
                                if detected_color not in colors_found: colors_found[detected_color] = []
                                if card_to_flip not in colors_found[detected_color]: colors_found[detected_color].append(card_to_flip)
                                current_flipped.append(card_to_flip); logging.info(f"Card {card_to_flip} ('{detected_color}') in Temp2. Flipped: {current_flipped}")
                            else: logging.error(f"Arm fail card->temp2 {card_to_flip}. Return first."); await update_frontend_state(f"Arm fail {card_to_flip}. Return first."); await from_to(websocket, "temp1", "card", first_card_id); current_flipped.clear()
                        else: logging.error(f"Detect_color returned None for {card_to_flip}. Return first."); await update_frontend_state(f"Internal error detect {card_to_flip}. Return first."); await from_to(websocket, "temp1", "card", first_card_id); current_flipped.clear(); game_state["last_detect_fail_id"] = card_to_flip
                        await update_frontend_state()
                    else: logging.warning(f"State 1: No second card available? Return {first_card_id}."); await update_frontend_state(f"No second card. Return {first_card_id}."); await from_to(websocket, "temp1", "card", first_card_id); current_flipped.clear(); await update_frontend_state()
            elif len(current_flipped) == 2:
                card1_id, card2_id = current_flipped[0], current_flipped[1]
                color1, color2 = card_states.get(card1_id,{}).get("color"), card_states.get(card2_id,{}).get("color")
                logging.info(f"[{game_state_key.upper()}] State 2: Cards {card1_id} ('{color1}') & {card2_id} ('{color2}') in Temp1/2. Checking.")
                is_match = (color1 is not None and color1 not in ["UNKNOWN", DETECTION_PERMANENT_FAIL_STATE, "black"] and color2 is not None and color2 not in ["UNKNOWN", DETECTION_PERMANENT_FAIL_STATE, "black"] and color1 == color2)
                if is_match:
                    logging.info(f"MATCH FOUND (Color): {card1_id}&{card2_id} ('{color1}'). Removing from Temp.")
                    await update_frontend_state(f"Match: {color1}! Removing {card1_id}&{card2_id}.")
                    success1 = await from_to(websocket, "temp1", "trash", card1_id)
                    if not success1: logging.error(f"Arm fail temp1->trash {card1_id}. Return both."); await update_frontend_state(f"Arm fail {card1_id}. Return both."); await from_to(websocket, "temp1", "card", card1_id); await from_to(websocket, "temp2", "card", card2_id); current_flipped.clear(); await update_frontend_state(); continue
                    success2 = await from_to(websocket, "temp2", "trash", card2_id)
                    if not success2: logging.error(f"Arm fail temp2->trash {card2_id}. {card1_id} gone!"); card_states[card1_id]["isMatched"]=True; await update_frontend_state(f"Arm fail {card2_id}. Return it."); await from_to(websocket, "temp2", "card", card2_id); current_flipped.clear(); await update_frontend_state(); continue
                    card_states[card1_id]["isMatched"]=True; card_states[card2_id]["isMatched"]=True; game_state["pairs_found"] = pairs_found + 1; current_flipped.clear(); logging.info(f"Pairs found: {game_state['pairs_found']}")
                    await update_frontend_state()
                else:
                    logging.info(f"NO MATCH (Color) ('{color1}' vs '{color2}'). Returning {card1_id}&{card2_id}.")
                    await update_frontend_state(f"No match. Returning {card1_id}&{card2_id}.")
                    success_ret1 = await from_to(websocket, "temp1", "card", card1_id)
                    success_ret2 = await from_to(websocket, "temp2", "card", card2_id)
                    if not (success_ret1 and success_ret2): logging.error(f"Failed return {card1_id} or {card2_id}."); await update_frontend_state(f"Warn: Arm fail return {card1_id}/{card2_id}.")
                    current_flipped.clear(); await update_frontend_state()
                    if websocket.client_state == WebSocketState.CONNECTED: await websocket.send_json({"type": "cards_hidden", "payload": [card1_id, card2_id]})
            elif len(current_flipped) > 2:
                logging.error(f"Invalid State: {len(current_flipped)} flipped: {current_flipped}. Recovering.")
                await update_frontend_state("Error: Invalid state. Returning cards.")
                if len(current_flipped)>0 and card_states.get(current_flipped[0],{}).get("color"): await from_to(websocket, "temp1", "card", current_flipped[0])
                if len(current_flipped)>1 and card_states.get(current_flipped[1],{}).get("color"): await from_to(websocket, "temp2", "card", current_flipped[1])
                current_flipped.clear(); await update_frontend_state()

            if game_state.get("pairs_found", 0) >= CARD_COUNT // 2:
                logging.info(f"[{game_state_key.upper()}] Game Finished! All pairs found.")
                if websocket.client_state == WebSocketState.CONNECTED: await update_frontend_state(); await websocket.send_json({"type": "game_over", "payload": "Congratulations! All pairs found."})
                game_state["running"] = False; await asyncio.sleep(1.0); break
    except WebSocketDisconnect: logging.info(f"[{game_state_key.upper()}] WS disconnected."); game_state["running"] = False
    except asyncio.CancelledError: logging.info(f"[{game_state_key.upper()}] Task cancelled."); game_state["running"] = False
    except Exception as e:
        logging.error(f"[{game_state_key.upper()}] CRITICAL Loop Error: {e}", exc_info=True); game_state["running"] = False
        if websocket.client_state == WebSocketState.CONNECTED:
            try: await websocket.send_json({"type": "error", "payload": f"Game Error: {e}"})
            except Exception: pass
    finally:
        logging.info(f"[{game_state_key.upper()}] Cleaning up runner..."); game_state["running"] = False
        if camera_task and not camera_task.done():
            logging.info(f"[{game_state_key.upper()}] Cancelling camera task..."); camera_task.cancel()
            try: await camera_task
            except asyncio.CancelledError: logging.info(f"[{game_state_key.upper()}] Camera task cancelled.")
            except Exception as task_e: logging.error(f"[{game_state_key.upper()}] Camera task cancel/await error: {task_e}")
        if locals().get('init_home_success', True) and game_state.get("esp32_client"):
            logging.info(f"[{game_state_key.upper()}] Ensuring arm home post-game."); await from_to(websocket, "home", "home", -1)
        else: logging.warning(f"[{game_state_key.upper()}] Skipping final home (init failed or no client).")
        if hasattr(websocket, 'game_version_context'):
            delattr(websocket, 'game_version_context')
        logging.info(f"[{game_state_key.upper()}] Runner finished cleanup.")


# --- WebSocket Endpoint ---
@app.websocket("/ws/{game_version}")
async def websocket_endpoint(websocket: WebSocket, game_version: str):
    # The global_esp32_client_instance is imported from utils.esp32_client
    # This instance is managed (connected/closed) by main.py's startup/shutdown events.
    if global_esp32_client_instance:
        # Attach the global ESP32 client to this specific websocket session
        # This makes it available to game runners via getattr(websocket, "esp32_client", None)
        setattr(websocket, "esp32_client", global_esp32_client_instance)
        logging.info(f"Attached global ESP32 client to WebSocket for {game_version}")
    else:
        logging.warning(f"Global ESP32 client not available for WebSocket {game_version}")
        # Game can proceed, but arm control will fail if client remains None.
        # Game runners should handle the client being None.
        setattr(websocket, "esp32_client", None) # Explicitly set to None

    client_ip = websocket.client.host if websocket.client else "unknown"
    await websocket.accept()
    logging.info(f"WebSocket connection accepted from {client_ip} for game version: '{game_version}'")

    if game_version not in ["color", "yolo"]:
        logging.error(f"Invalid game version '{game_version}' requested by {client_ip}.")
        await websocket.send_json({"type": "error", "payload": f"Invalid game version '{game_version}'. Use 'color' or 'yolo'."})
        await websocket.close(code=1008); return

    lock = game_locks[game_version]
    if lock.locked():
        logging.warning(f"{game_version.capitalize()} game already in progress. Rejecting connection from {client_ip}.")
        await websocket.send_json({"type": "error", "payload": f"{game_version.capitalize()} game is busy. Please try again later."})
        await websocket.close(code=1008); return

    acquired_lock, runner_task = False, None
    try:
        logging.info(f"Attempting to acquire lock for {game_version} game by {client_ip}...")
        async with lock:
            acquired_lock = True
            logging.info(f"Lock acquired for {game_version} game by {client_ip}.")

            # Serial setup is removed. ESP32 client is already on websocket.
            # Check if the ESP32 client on the websocket is connected and ready
            ws_esp32_client = getattr(websocket, "esp32_client", None)
            if not ws_esp32_client or not ws_esp32_client.connected:
                logging.warning(f"ESP32 client not connected for {game_version} game start ({client_ip}). Arm control might fail.")
                # Optionally send a warning to the client
                # await websocket.send_json({"type": "warning", "payload": "ESP32 arm controller not connected."})
                # Game can still proceed without arm control if designed to.

            active_games[game_version] = {"running": True} # Mark as active, runners will add more
            if game_version == "yolo":
                runner_task = asyncio.create_task(run_yolo_game(websocket))
            elif game_version == "color":
                runner_task = asyncio.create_task(run_color_game(websocket))
            
            logging.info(f"Game runner task created for {game_version} requested by {client_ip}.")

            while True:
                if runner_task.done():
                    logging.info(f"{game_version} runner task finished for {client_ip}.")
                    try: runner_task.result()
                    except asyncio.CancelledError: logging.info(f"{game_version} runner task was cancelled for {client_ip}.")
                    except Exception as runner_exception:
                        logging.error(f"{game_version} runner task failed with exception: {runner_exception}", exc_info=True)
                        if websocket.client_state == WebSocketState.CONNECTED:
                            try: await websocket.send_json({"type": "error", "payload": f"Game ended due to server error."})
                            except Exception as send_err: logging.error(f"Failed to send runner error to {client_ip}: {send_err}")
                    break
                if websocket.client_state != WebSocketState.CONNECTED:
                    logging.info(f"WebSocket disconnected by client {client_ip}. Stopping runner for {game_version}.")
                    if game_version in active_games: active_games[game_version]["running"] = False
                    if runner_task and not runner_task.done(): runner_task.cancel()
                    break
                await asyncio.sleep(0.5)
            logging.info(f"Monitor loop finished for {game_version} by {client_ip}. Lock scope ending.")
    except WebSocketDisconnect:
        logging.info(f"WebSocket disconnected abruptly by {client_ip} for {game_version}.")
        if runner_task and not runner_task.done():
            if game_version in active_games: active_games[game_version]["running"] = False
            runner_task.cancel()
    except Exception as e:
        logging.error(f"Unexpected error in WebSocket endpoint for {game_version} ({client_ip}): {e}", exc_info=True)
        if websocket.client_state == WebSocketState.CONNECTED:
            try: await websocket.send_json({"type": "error", "payload": f"Server connection error: {e}"})
            except Exception: pass
        if runner_task and not runner_task.done():
            if game_version in active_games: active_games[game_version]["running"] = False
            runner_task.cancel()
    finally:
        logging.info(f"--- Cleaning up WebSocket endpoint for {game_version} ({client_ip}) ---")
        if runner_task:
            try:
                if not runner_task.done():
                    logging.warning(f"Runner task for {game_version} wasn't done, ensuring cancellation.")
                    runner_task.cancel()
                await asyncio.wait_for(runner_task, timeout=5.0)
            except asyncio.CancelledError: logging.info(f"Runner task {game_version} cleanup confirmed cancelled.")
            except asyncio.TimeoutError: logging.error(f"Timeout waiting for runner task {game_version} cleanup.")
            except Exception as task_clean_e: logging.error(f"Error during final await of runner task {game_version}: {task_clean_e}")
        
        if game_version in active_games:
            # Clear only specific fields related to this instance, esp32_client is global/passed
            active_games[game_version].pop("running", None)
            active_games[game_version].pop("esp32_client", None) # Remove instance-specific reference
            active_games[game_version].pop("switch_command_sent", None)
            # Check if active_games[game_version] is empty, then clear it fully.
            if not active_games[game_version]:
                 active_games[game_version] = {} # Reset state
            logging.info(f"Cleared/reset active game state for {game_version}.")

        # Serial port closing is removed. ESP32 client connection is managed by main.py.
        if websocket.client_state != WebSocketState.DISCONNECTED:
            try:
                await websocket.close(code=1000)
                logging.info(f"WebSocket connection closed gracefully for {client_ip}.")
            except Exception as ws_close_e: logging.error(f"Error closing WebSocket for {client_ip}: {ws_close_e}")
        if acquired_lock: logging.info(f"Lock released for {game_version} game by {client_ip}.")
        logging.info(f"--- WebSocket Endpoint cleanup finished for {game_version} ({client_ip}) ---")


# --- Static Files and Root Endpoint (No changes needed) ---
frontend_dir = "build"; static_dir = os.path.join(frontend_dir, "static")
if os.path.isdir(frontend_dir) and os.path.isdir(static_dir):
    app.mount("/static", StaticFiles(directory=static_dir), name="static")
    logging.info(f"Serving static files from: {static_dir}")
else: logging.warning(f"Static files directory not found: '{static_dir}'")

@app.get("/")
async def read_index():
    index_path = os.path.join(frontend_dir, "index.html")
    if os.path.exists(index_path): return FileResponse(index_path)
    else: logging.error("index.html not found in build directory."); return {"error": "Frontend index.html not found."}

@app.get("/{full_path:path}")
async def catch_all(full_path: str):
    if full_path.startswith(("static/", "ws/", "api/")): raise HTTPException(status_code=404, detail="Resource not found")
    index_path = os.path.join(frontend_dir, "index.html")
    if os.path.exists(index_path): return FileResponse(index_path)
    else: logging.error("index.html not found for catch-all."); raise HTTPException(status_code=500, detail="Frontend index.html missing.")

# --- Main Execution ---
if __name__ == "__main__":
    import uvicorn
    if not os.path.exists(frontend_dir) or not os.path.exists(os.path.join(frontend_dir, "index.html")):
        print("\n!!! WARNING: Frontend 'build' directory or 'build/index.html' not found! Please build frontend. !!!\n")
    print("--- Starting Memory Matching Game Backend ---")
    print(f"Access game: http://<your-server-ip>:8000")
    # print(f"Using Serial Port: {SERIAL_PORT}") # Removed
    print(f"ESP32 WebSocket URI (expected): {global_esp32_client_instance.esp_uri if global_esp32_client_instance else 'Not configured'}")
    print(f"Using Camera URL: {CAMERA_URL}")
    yolo_status = f"Found ({YOLO_MODEL_PATH})" if os.path.exists(YOLO_MODEL_PATH) else f"NOT FOUND ({YOLO_MODEL_PATH})"
    print(f"YOLO Model Status: {yolo_status}")
    print("---------------------------------------------")
    # Note: main.py is responsible for uvicorn.run and ESP32 client connection management
    # This __main__ block is for standalone running of memory_matching_backend.
    # For integrated use, main.py's __main__ should be used.
    # To run this standalone with ESP32, you'd need to manage the global_esp32_client_instance connection here.
    # For simplicity, assuming it's run via the main.py which handles ESP32 client lifecycle.
    
    # Example of how main.py would run this (simplified):
    # uvicorn.run("memory_matching_backend:app", host="0.0.0.0", port=8000, reload=False, log_level="info")
    # And main.py would have:
    # @app.on_event("startup") async def startup_event(): await global_esp32_client_instance.connect()
    # @app.on_event("shutdown") async def shutdown_event(): await global_esp32_client_instance.close()
    
    # If running this file directly, the ESP32 client won't be automatically connected
    # unless you add startup/shutdown events here or connect it manually.
    # The provided main.py already handles this.
    print("To run with full ESP32 integration, please run the main.py script.")
    uvicorn.run(app, host="0.0.0.0", port=8000, reload=True, log_level="info")


# --- GameSession Adapter Class ---
class GameSession:
    def __init__(self, config=None, esp32_client=None): # Accepts esp32_client
        self.mode = "color"
        if config and isinstance(config, dict) and "mode" in config:
            if config["mode"] in ("color", "yolo"):
                self.mode = config["mode"]
        self._initialized = False
        self.esp32_client = esp32_client # Store the passed client

    async def _ensure_init(self):
        global yolo_model_global
        if self.mode == "yolo" and yolo_model_global is None:
            await load_yolo_model_on_startup()
        self._initialized = True

    async def process_frame(self, frame_bytes):
        # (Simplified stateless processing, no arm interaction here)
        if not self._initialized: await self._ensure_init()
        results = {}
        try:
            np_arr = np.frombuffer(frame_bytes, np.uint8)
            frame = cv2.imdecode(np_arr, cv2.IMREAD_COLOR)
            corners = find_board_corners(frame)
            warped = transform_board(frame, corners) if corners is not None else None
            if warped is None: return {"status": "error", "message": "Board not detected"}
            board_state = []
            for card_id in range(GRID_ROWS * GRID_COLS):
                if self.mode == "color":
                    row, col = card_id // GRID_COLS, card_id % GRID_COLS
                    cell_width = COLOR_BOARD_DETECT_WIDTH // GRID_COLS; cell_height = COLOR_BOARD_DETECT_HEIGHT // GRID_ROWS
                    x1, y1 = col * cell_width, row * cell_height; x2, y2 = x1 + cell_width, y1 + cell_height
                    padding = 5
                    roi_x1, roi_y1 = max(0, x1 + padding), max(0, y1 + padding)
                    roi_x2, roi_y2 = min(COLOR_BOARD_DETECT_WIDTH-1, x2-padding), min(COLOR_BOARD_DETECT_HEIGHT-1, y2-padding)
                    cell_roi = warped[roi_y1:roi_y2, roi_x1:roi_x2]
                    color = None
                    if cell_roi.size > 0:
                        hsv_roi = cv2.cvtColor(cell_roi, cv2.COLOR_BGR2HSV); detected_colors_count = {}
                        for color_def in COLOR_RANGES:
                            color_name, total_mask = color_def['name'], np.zeros(hsv_roi.shape[:2], dtype=np.uint8)
                            for l_b, u_b in zip(color_def['lower'], color_def['upper']):
                                total_mask = cv2.bitwise_or(total_mask, cv2.inRange(hsv_roi, np.array(l_b), np.array(u_b)))
                            pixel_count = cv2.countNonZero(total_mask)
                            if pixel_count > 0: detected_colors_count[color_name] = pixel_count
                        dominant_color, max_pixels = None, 0
                        for cn, pc in detected_colors_count.items():
                            if cn != "black" and pc > max_pixels: max_pixels, dominant_color = pc, cn
                        color = dominant_color or "unknown"
                    board_state.append(color)
                else: # yolo mode
                    if yolo_model_global is None: board_state.append("no_model"); continue
                    row, col = card_id // GRID_COLS, card_id % GRID_COLS
                    cell_width = COLOR_BOARD_DETECT_WIDTH // GRID_COLS; cell_height = COLOR_BOARD_DETECT_HEIGHT // GRID_ROWS
                    x1, y1 = col * cell_width, row * cell_height; x2, y2 = x1 + cell_width, y1 + cell_height
                    padding = 5
                    roi_x1, roi_y1 = max(0, x1 + padding), max(0, y1 + padding)
                    roi_x2, roi_y2 = min(COLOR_BOARD_DETECT_WIDTH-1, x2-padding), min(COLOR_BOARD_DETECT_HEIGHT-1, y2-padding)
                    card_roi = warped[roi_y1:roi_y2, roi_x1:roi_x2]
                    label = None
                    if card_roi.size > 0:
                        try:
                            target_indices = [i for i,lbl in enumerate(yolo_model_global.names.values()) if lbl.lower() in YOLO_TARGET_LABELS]
                            results_yolo = yolo_model_global.predict(card_roi, conf=0.45, verbose=False, device='cpu', classes=target_indices if target_indices else None)
                            detected_object_label, highest_conf = None, 0.0
                            for result in results_yolo:
                                boxes, names = getattr(result, 'boxes', None), getattr(result, 'names', {})
                                if boxes:
                                    for box in boxes:
                                        cls_t, conf_t = getattr(box, 'cls', None), getattr(box, 'conf', None)
                                        if cls_t is not None and conf_t is not None and cls_t.numel()>0 and conf_t.numel()>0:
                                            lbl_idx, score = int(cls_t[0].item()), conf_t[0].item()
                                            lbl_name = names.get(lbl_idx, f"unk_{lbl_idx}").lower()
                                            if lbl_name in YOLO_TARGET_LABELS and score > highest_conf:
                                                highest_conf, detected_object_label = score, lbl_name
                            label = detected_object_label or "unknown"
                        except Exception: label = "error"
                    board_state.append(label)
            return {"status": "ok", "mode": self.mode, "board": board_state}
        except Exception as e: return {"status": "error", "message": str(e)}

    async def run_game(self, websocket: WebSocket):
        # This method is called by main.py's generic game endpoint
        # It needs to pass the GameSession's esp32_client to the runners
        # by attaching it to the websocket object.
        if self.esp32_client:
            setattr(websocket, "esp32_client", self.esp32_client)
            logging.info(f"GameSession attached its ESP32 client to WebSocket for {self.mode} game.")
        else:
            setattr(websocket, "esp32_client", None) # Ensure it's set, even if None
            logging.warning(f"GameSession has no ESP32 client for {self.mode} game. Arm control will fail.")

        if self.mode == "yolo":
            await run_yolo_game(websocket)
        else: # Default to color
            await run_color_game(websocket)
>>>>>>> 64df4fc9
<|MERGE_RESOLUTION|>--- conflicted
+++ resolved
@@ -7,25 +7,10 @@
 # import threading # No longer needed for serial_lock
 import time
 from typing import Dict, Any, Optional, List, Tuple
-import os
+import os # Added for path checking
 
 import cv2
 import numpy as np
-<<<<<<< HEAD
-import serial # For type hinting; actual instance comes from main.py
-from fastapi import WebSocket
-from starlette.websockets import WebSocketState, WebSocketDisconnect # For WS state checking
-
-# --- Configuration Constants (Defaults, can be overridden by config from main.py) ---
-CAMERA_URL_DEFAULT = 'http://192.168.2.19:4747/video'
-# This YOLO_MODEL_PATH is relative to the 'games' directory.
-# main.py will construct the absolute path before passing it to GameSession.
-YOLO_MODEL_PATH = "yolov5s.pt"
-
-# --- Game Constants ---
-import serial
-=======
->>>>>>> 64df4fc9
 from fastapi import FastAPI, WebSocket, WebSocketDisconnect
 from fastapi.staticfiles import StaticFiles
 from starlette.responses import FileResponse
@@ -45,9 +30,9 @@
 GRID_ROWS = 2
 GRID_COLS = 4
 CARD_COUNT = GRID_ROWS * GRID_COLS
-FLIP_DELAY_SECONDS = 0.5
-
-# --- Arm Control Values (remain module-level constants) ---
+FLIP_DELAY_SECONDS = 0.5 # Delay in game logic loops
+
+# --- Arm Control Values ---
 arm_values = [[110, 40, 125], [87, 65, 120], [87, 110, 120], [110, 140, 125],
               [150, 55, 155], [130, 80, 140], [130, 105, 140], [150, 125, 155]]
 arm_home = [180, 90, 0]
@@ -55,17 +40,22 @@
 arm_temp2 = [90, 170, 120]
 arm_trash = [140, 0, 140]
 
-ARM_SYNC_STEP_DELAY = 0.3
-ARM_MAX_RETRIES = 10
-ARM_RETRY_DELAY_SECONDS = 1.0
-DETECTION_MAX_RETRIES = 1000
-DETECTION_RETRY_DELAY_SECONDS = 0.75
-DETECTION_PERMANENT_FAIL_STATE = "PERMA_FAIL"
-
+# --- Arm Sync Operation Constants ---
+ARM_SYNC_STEP_DELAY = 0.3 # Reduced sleep between successful steps
+
+# --- Retry Constants ---
+ARM_MAX_RETRIES = 10 # Max attempts for a single arm command before failing sequence
+ARM_RETRY_DELAY_SECONDS = 1.0 # Wait time between arm command retries
+DETECTION_MAX_RETRIES = 1000 # Max attempts for detection before failing detection step
+DETECTION_RETRY_DELAY_SECONDS = 0.75 # Wait time between detection retries
+DETECTION_PERMANENT_FAIL_STATE = "PERMA_FAIL" # Special state if detection *really* fails
+
+# --- YOLO Specific Constants ---
 YOLO_TARGET_LABELS = ['orange', 'apple', 'cat', 'car', 'umbrella', 'banana', 'fire hydrant', 'person']
 YOLO_FRAME_WIDTH = 640
 YOLO_FRAME_HEIGHT = 480
 
+# --- Board/Color Detection Specific Constants ---
 COLOR_DEFINITIONS = { "red": (0, 0, 255), "yellow": (0, 255, 255), "green": (0, 255, 0), "blue": (255, 0, 0) }
 COLOR_RANGES = [
     {'name': 'red', 'bgr': (0, 0, 255), 'lower': [(0, 120, 70), (170, 120, 70)], 'upper': [(10, 255, 255), (179, 255, 255)]},
@@ -78,9 +68,6 @@
 COLOR_BOARD_DETECT_WIDTH = 400
 COLOR_BOARD_DETECT_HEIGHT = 200
 
-<<<<<<< HEAD
-# --- Logging Setup (module-level) ---
-=======
 # --- Globals ---
 # Removed serial object and lock
 latest_frame: Optional[np.ndarray] = None
@@ -91,16 +78,12 @@
 yolo_model_global = None
 
 # --- Logging Setup ---
->>>>>>> 64df4fc9
 logging.basicConfig(
     level=logging.INFO,
     format='%(asctime)s - %(levelname)s - [%(funcName)s] - %(message)s',
     datefmt='%Y-%m-%d %H:%M:%S'
 )
 
-<<<<<<< HEAD
-# --- Board Detection / Transformation Helper Functions (module-level is fine) ---
-=======
 # --- ESP32 Command Functions ---
 async def _send_switch_command(esp32_ws_client): # Renamed param for clarity
     """Send a switch command to ESP32 to activate ARM mode"""
@@ -402,7 +385,6 @@
         yolo_model_global = None
 
 # --- Board Detection / Transformation Helper Functions (No changes needed here) ---
->>>>>>> 64df4fc9
 def find_board_corners(frame: np.ndarray) -> Optional[np.ndarray]:
     if frame is None or frame.size == 0: return None
     try:
@@ -422,1077 +404,31 @@
         epsilon = 0.03 * perimeter
         approx = cv2.approxPolyDP(largest_contour, epsilon, True)
         if len(approx) == 4:
-<<<<<<< HEAD
-            corners_np = np.array([p[0] for p in approx], dtype=np.float32) # Renamed to avoid conflict
-            return sort_corners(corners_np)
-        return None
-    except Exception as e: logging.error(f"Error finding board corners: {e}"); return None
-
-def sort_corners(corners_np: np.ndarray) -> np.ndarray: # Renamed parameter
-=======
             corners = np.array([p[0] for p in approx], dtype=np.float32)
             return sort_corners(corners)
         return None
     except Exception as e: logging.error(f"Error finding board corners: {e}"); return None
 
 def sort_corners(corners: np.ndarray) -> np.ndarray:
->>>>>>> 64df4fc9
     rect = np.zeros((4, 2), dtype="float32")
-    s = corners_np.sum(axis=1); rect[0] = corners_np[np.argmin(s)]; rect[2] = corners_np[np.argmax(s)]
-    diff = np.diff(corners_np, axis=1); rect[1] = corners_np[np.argmin(diff)]; rect[3] = corners_np[np.argmax(diff)]
+    s = corners.sum(axis=1); rect[0] = corners[np.argmin(s)]; rect[2] = corners[np.argmax(s)]
+    diff = np.diff(corners, axis=1); rect[1] = corners[np.argmin(diff)]; rect[3] = corners[np.argmax(diff)]
     return rect
 
-<<<<<<< HEAD
-def transform_board(frame: np.ndarray, corners_np: np.ndarray) -> Optional[np.ndarray]: # Renamed parameter
-    if frame is None or corners_np is None: return None
-=======
 def transform_board(frame: np.ndarray, corners: np.ndarray) -> Optional[np.ndarray]:
     if frame is None or corners is None: return None
->>>>>>> 64df4fc9
     try:
         dst_points = np.array([
-            [0, 0], [COLOR_BOARD_DETECT_WIDTH - 1, 0],
+            [0, 0],
+            [COLOR_BOARD_DETECT_WIDTH - 1, 0],
             [COLOR_BOARD_DETECT_WIDTH - 1, COLOR_BOARD_DETECT_HEIGHT - 1],
             [0, COLOR_BOARD_DETECT_HEIGHT - 1]
         ], dtype=np.float32)
-        M = cv2.getPerspectiveTransform(corners_np, dst_points)
+        M = cv2.getPerspectiveTransform(corners, dst_points)
         warped = cv2.warpPerspective(frame, M, (COLOR_BOARD_DETECT_WIDTH, COLOR_BOARD_DETECT_HEIGHT))
         return warped
     except Exception as e: logging.error(f"Error during perspective transform: {e}"); return None
 
-<<<<<<< HEAD
-
-class MemoryMatching:
-    def __init__(self, config: Dict[str, Any]):
-        # Use a simple string representation for serial_instance in logs if it's complex
-        log_config = {k: (str(v) if isinstance(v, serial.Serial) else v) for k, v in config.items()}
-        logging.info(f"MemoryMatching GameSession initializing with config: {json.dumps(log_config, default=lambda o: '<unserializable>')}")
-
-        self.game_mode = config.get("mode", "color")
-        self.serial_instance: Optional[serial.Serial] = config.get("serial_instance")
-        self.webcam_ip = config.get("webcam_ip", CAMERA_URL_DEFAULT)
-        self.yolo_model_path_abs = YOLO_MODEL_PATH
-
-        self.yolo_model: Optional[Any] = None
-        self.ultralytics_yolo_class = None # To store the YOLO class from ultralytics
-
-        # Store frames in a dictionary for clarity
-        self._latest_frame_data: Dict[str, Optional[np.ndarray]] = {
-            "raw": None,
-            "transformed": None
-        }
-        self._frame_lock = asyncio.Lock() # For async access to frames
-        self._serial_lock = threading.Lock() # For thread-safe serial commands
-
-        self.game_state_internal: Dict[str, Any] = {}
-        self._websocket: Optional[WebSocket] = None # FastAPI WebSocket type
-        self._async_loop: Optional[asyncio.AbstractEventLoop] = None
-        self._capture_task: Optional[asyncio.Task] = None
-        self._game_runner_task: Optional[asyncio.Task] = None
-
-        self._stop_event = asyncio.Event() # For signaling async tasks to stop
-
-        self.serial_port_config_from_main = config.get("serial_port_config", {})
-
-        if not self.serial_instance or not self.serial_instance.is_open:
-            logging.warning("MemoryMatching: Serial instance not provided or not open. Arm control may fail.")
-        elif self.serial_instance and self.serial_instance.is_open and self.serial_port_config_from_main.get("type") == "usb":
-             logging.info("MemoryMatching: USB serial detected, ensuring Arduino reset delay.")
-             time.sleep(2) # Wait for Arduino to reset if it's a direct USB to an Arduino
-             try:
-                self.serial_instance.reset_input_buffer()
-                self.serial_instance.reset_output_buffer()
-                if self.serial_instance.in_waiting > 0:
-                    initial_data = self.serial_instance.read(self.serial_instance.in_waiting).decode(errors='replace')
-                    logging.info(f"MemoryMatching: Cleared initial serial data from provided instance: {initial_data.strip()}")
-             except Exception as e:
-                 logging.error(f"MemoryMatching: Error resetting buffers on provided serial instance: {e}")
-
-    async def _load_yolo_model_if_needed(self):
-        if self.game_mode == "yolo" and self.yolo_model is None:
-            if not self.yolo_model_path_abs:
-                logging.error("YOLO mode selected but no model path provided.")
-                return False
-            try:
-                import importlib
-                try: importlib.import_module('ultralytics')
-                except ImportError:
-                    logging.error("Ultralytics library not found. YOLO mode unavailable.")
-                    return False
-
-                from ultralytics import YOLO as UltralyticsYOLO
-                self.ultralytics_yolo_class = UltralyticsYOLO
-
-                if not os.path.exists(self.yolo_model_path_abs):
-                    logging.error(f"YOLO model file not found: {self.yolo_model_path_abs}. YOLO mode unavailable.")
-                    return False
-
-                logging.info(f"Loading YOLO model for GameSession from: {self.yolo_model_path_abs}")
-                self.yolo_model = self.ultralytics_yolo_class(self.yolo_model_path_abs)
-
-                logging.info("Warming up YOLO model for GameSession...")
-                dummy_img = np.zeros((64, 64, 3), dtype=np.uint8) # Small dummy image
-                # Run predict in a thread to avoid blocking asyncio loop
-                await asyncio.to_thread(self.yolo_model.predict, dummy_img, verbose=False, device='cpu') # Added device='cpu' for broader compatibility
-                logging.info("GameSession YOLO model loaded and warmed up successfully.")
-                return True
-            except Exception as e:
-                logging.error(f"Error loading GameSession YOLO model: {e}", exc_info=True)
-                self.yolo_model = None
-                return False
-        return True # Return True if not yolo_mode or model already loaded
-
-    async def manage_game_loop(self, websocket: WebSocket): # WebSocket type from FastAPI
-        self._websocket = websocket
-        self._async_loop = asyncio.get_running_loop()
-        self._stop_event.clear()
-
-        logging.info(f"MemoryMatching ({self.game_mode}): manage_game_loop started.")
-
-        if not await self._load_yolo_model_if_needed(): # Handles yolo_mode check internally
-            if self.game_mode == "yolo": # Only error out if it was supposed to load for yolo
-                await self._send_error_to_client("YOLO model failed to load.")
-                await self.cleanup() # Ensure cleanup if we exit early
-                return
-
-        self.game_state_internal = {"running": True}
-
-        try:
-            if self.game_mode == "yolo":
-                self._game_runner_task = asyncio.create_task(self._run_yolo_game_logic())
-            elif self.game_mode == "color":
-                self._game_runner_task = asyncio.create_task(self._run_color_game_logic())
-            else:
-                await self._send_error_to_client(f"Invalid game mode: {self.game_mode}")
-                await self.cleanup()
-                return
-
-            logging.info(f"MemoryMatching ({self.game_mode}): Game runner task created.")
-
-            # Monitor loop: Keep connection open while runner is active
-            while not self._stop_event.is_set():
-                if self._game_runner_task.done():
-                    logging.info(f"MemoryMatching ({self.game_mode}): Runner task finished.")
-                    try: self._game_runner_task.result() # Raise exceptions from the task if any occurred
-                    except asyncio.CancelledError:
-                        logging.info(f"MemoryMatching ({self.game_mode}): Runner task was cancelled.")
-                    except Exception as runner_exception:
-                        logging.error(f"MemoryMatching ({self.game_mode}): Runner task failed with exception: {runner_exception}", exc_info=True)
-                        await self._send_error_to_client(f"Game ended due to server error: {runner_exception}")
-                    break # Exit monitor loop
-
-                if self._websocket.client_state != WebSocketState.CONNECTED:
-                    logging.info(f"MemoryMatching ({self.game_mode}): WebSocket disconnected by client.")
-                    self._stop_event.set() # Signal runner to stop
-                    break # Exit monitor loop
-
-                await asyncio.sleep(0.5) # Keepalive check
-
-        except WebSocketDisconnect: # This can be raised by await websocket.receive_* if used
-            logging.info(f"MemoryMatching ({self.game_mode}): WebSocket disconnected (WebSocketDisconnect).")
-            self._stop_event.set()
-        except Exception as e:
-            logging.error(f"MemoryMatching ({self.game_mode}): Error in manage_game_loop: {e}", exc_info=True)
-            self._stop_event.set()
-            await self._send_error_to_client(f"Server connection error: {e}")
-        finally:
-            logging.info(f"MemoryMatching ({self.game_mode}): manage_game_loop ending. Initiating cleanup.")
-            await self.cleanup()
-
-    async def _send_json_to_client(self, data: Dict):
-        if self._websocket and self._websocket.client_state == WebSocketState.CONNECTED:
-            try:
-                await self._websocket.send_json(data)
-            except WebSocketDisconnect:
-                logging.warning(f"MemoryMatching ({self.game_mode}): WS disconnected while trying to send JSON.")
-            except Exception as e:
-                logging.error(f"MemoryMatching ({self.game_mode}): Error sending JSON to client: {e}")
-
-    async def _send_error_to_client(self, message: str):
-        await self._send_json_to_client({"type": "error", "payload": message})
-
-    def _send_arm_command_sync(self, degree1: int, degree2: int, degree3: int, magnet: int, movement: int) -> Optional[str]:
-        if not self.serial_instance or not self.serial_instance.is_open:
-            logging.error("Serial port not available or not open for sending command.")
-            return None
-        if not (0 <= degree1 <= 180 and 0 <= degree2 <= 180 and 0 <= degree3 <= 180):
-            logging.error(f"Invalid servo degrees: ({degree1}, {degree2}, {degree3}). Must be 0-180.")
-            return None
-        if magnet not in [0, 1]:
-            logging.error(f"Invalid magnet value: {magnet}. Must be 0 or 1.")
-            return None
-
-        command = f"{degree1},{degree2},{degree3},{magnet},{movement}\n"
-        command_bytes = command.encode('utf-8')
-        command_strip = command.strip()
-
-        attempt = 0
-        while attempt < ARM_MAX_RETRIES:
-            attempt += 1
-            logging.info(f"MM Arm Sending (Attempt {attempt}/{ARM_MAX_RETRIES}): {command_strip}")
-            with self._serial_lock: # Use instance serial_lock
-                try:
-                    if not self.serial_instance or not self.serial_instance.is_open: # Re-check inside lock
-                        logging.error(f"MM Arm: Serial port became unavailable before attempt {attempt}.")
-                        attempt = ARM_MAX_RETRIES; continue
-
-                    self.serial_instance.reset_input_buffer() # Clear buffer before reading response
-                    self.serial_instance.write(command_bytes)
-                    self.serial_instance.flush() # Ensure data is sent
-
-                    response = b''
-                    start_time = time.time()
-                    timeout_response = 12.0 # Timeout FOR THIS ATTEMPT
-
-                    while time.time() - start_time < timeout_response:
-                        if self.serial_instance.in_waiting > 0:
-                            chunk = self.serial_instance.read(self.serial_instance.in_waiting)
-                            response += chunk
-                            if b"done" in response.lower():
-                                break
-                        time.sleep(0.02) # Short sleep to avoid busy-waiting
-
-                    decoded_response = response.decode('utf-8', errors='replace').strip()
-                    logging.debug(f"MM Arm Attempt {attempt} raw response: {response}")
-                    logging.info(f"MM Arm Attempt {attempt} decoded response: '{decoded_response}'")
-
-                    if "done" in decoded_response.lower():
-                        logging.info(f"MM Arm Command '{command_strip}' successful on attempt {attempt}.")
-                        return decoded_response
-                    else:
-                        logging.warning(f"MM Arm Cmd '{command_strip}' attempt {attempt} failed: 'done' not received. Resp: '{decoded_response}'")
-
-                except serial.SerialException as e:
-                    logging.error(f"MM Arm Serial comm error during attempt {attempt}: {e}")
-                    # Let retries happen. If it's truly dead, main.py might re-init or game fails.
-                    attempt = ARM_MAX_RETRIES # Or make it fatal for this game session
-                except Exception as e:
-                    logging.error(f"MM Arm Unexpected error serial cmd attempt {attempt}: {e}", exc_info=True)
-
-            if attempt < ARM_MAX_RETRIES:
-                logging.info(f"MM Arm: Waiting {ARM_RETRY_DELAY_SECONDS}s before retry...")
-                time.sleep(ARM_RETRY_DELAY_SECONDS)
-
-        logging.error(f"MM Arm Command '{command_strip}' FAILED after {ARM_MAX_RETRIES} attempts.")
-        return None
-
-    def _from_to_sync(self, src: str, dest: str, card_id: int) -> bool:
-        logging.info(f"MM SYNC movement sequence: card {card_id} from {src} to {dest}")
-        success = True
-        if src not in ["card", "temp1", "temp2", "home"] or dest not in ["card", "temp1", "temp2", "trash", "home"]:
-            logging.error(f"Invalid src ('{src}') or dest ('{dest}') location.")
-            return False
-        if src == "card" or dest == "card":
-            if not (0 <= card_id < len(arm_values)):
-                logging.error(f"Invalid card_id {card_id} for arm_values length {len(arm_values)}")
-                return False
-        try:
-            if src == "card" and dest == "temp1":
-                if self._send_arm_command_sync(arm_values[card_id][0], arm_values[card_id][1], arm_values[card_id][2], 1, 0) is None: success = False
-                if success: time.sleep(ARM_SYNC_STEP_DELAY)
-                if success and self._send_arm_command_sync(arm_home[0], arm_home[1], arm_home[2], 1, 1) is None: success = False
-                if success: time.sleep(ARM_SYNC_STEP_DELAY)
-                if success and self._send_arm_command_sync(arm_temp1[0], arm_temp1[1], arm_temp1[2], 0, 0) is None: success = False
-                if success: time.sleep(ARM_SYNC_STEP_DELAY)
-                if success and self._send_arm_command_sync(arm_home[0], arm_home[1], arm_home[2], 0, 1) is None: success = False
-            elif src == "card" and dest == "temp2":
-                if self._send_arm_command_sync(arm_values[card_id][0], arm_values[card_id][1], arm_values[card_id][2], 1, 0) is None: success = False
-                if success: time.sleep(ARM_SYNC_STEP_DELAY)
-                if success and self._send_arm_command_sync(arm_home[0],arm_home[1], arm_home[2], 1, 1) is None: success = False
-                if success: time.sleep(ARM_SYNC_STEP_DELAY)
-                if success and self._send_arm_command_sync(arm_temp2[0], arm_temp2[1], arm_temp2[2], 0, 0) is None: success = False
-                if success: time.sleep(ARM_SYNC_STEP_DELAY)
-                if success and self._send_arm_command_sync(arm_home[0], arm_home[1], arm_home[2], 0, 1) is None: success = False
-            elif src == "card" and dest == "trash":
-                if self._send_arm_command_sync(arm_values[card_id][0], arm_values[card_id][1], arm_values[card_id][2], 1, 0) is None: success = False
-                if success: time.sleep(ARM_SYNC_STEP_DELAY)
-                if success and self._send_arm_command_sync(arm_home[0], arm_home[1], arm_home[2], 1, 1) is None: success = False
-                if success: time.sleep(ARM_SYNC_STEP_DELAY)
-                if success and self._send_arm_command_sync(arm_trash[0], arm_trash[1], arm_trash[2], 0, 0) is None: success = False
-                if success: time.sleep(ARM_SYNC_STEP_DELAY)
-                if success and self._send_arm_command_sync(arm_home[0], arm_home[1], arm_home[2], 0, 1) is None: success = False
-            elif src == "temp1" and dest == "trash":
-                if self._send_arm_command_sync(arm_temp1[0], arm_temp1[1], arm_temp1[2], 1, 0) is None: success = False
-                if success: time.sleep(ARM_SYNC_STEP_DELAY)
-                if success and self._send_arm_command_sync(arm_home[0], arm_home[1], arm_home[2], 1, 1) is None: success = False
-                if success: time.sleep(ARM_SYNC_STEP_DELAY)
-                if success and self._send_arm_command_sync(arm_trash[0], arm_trash[1], arm_trash[2], 0, 0) is None: success = False
-                if success: time.sleep(ARM_SYNC_STEP_DELAY)
-                if success and self._send_arm_command_sync(arm_home[0], arm_home[1], arm_home[2], 0, 1) is None: success = False
-            elif src == "temp2" and dest == "trash":
-                if self._send_arm_command_sync(arm_temp2[0], arm_temp2[1], arm_temp2[2], 1, 0) is None: success = False
-                if success: time.sleep(ARM_SYNC_STEP_DELAY)
-                if success and self._send_arm_command_sync(arm_home[0], arm_home[1], arm_home[2], 1, 1) is None: success = False
-                if success: time.sleep(ARM_SYNC_STEP_DELAY)
-                if success and self._send_arm_command_sync(arm_trash[0], arm_trash[1], arm_trash[2], 0, 0) is None: success = False
-                if success: time.sleep(ARM_SYNC_STEP_DELAY)
-                if success and self._send_arm_command_sync(arm_home[0], arm_home[1], arm_home[2], 0, 1) is None: success = False
-            elif src == "temp1" and dest == "card":
-                if self._send_arm_command_sync(arm_temp1[0], arm_temp1[1], arm_temp1[2], 1, 0) is None: success = False
-                if success: time.sleep(ARM_SYNC_STEP_DELAY)
-                if success and self._send_arm_command_sync(arm_home[0], arm_home[1], arm_home[2], 1, 1) is None: success = False
-                if success: time.sleep(ARM_SYNC_STEP_DELAY)
-                if success and self._send_arm_command_sync(arm_values[card_id][0], arm_values[card_id][1], arm_values[card_id][2], 0, 0) is None: success = False
-                if success: time.sleep(ARM_SYNC_STEP_DELAY)
-                if success and self._send_arm_command_sync(arm_home[0], arm_home[1], arm_home[2], 0, 1) is None: success = False
-            elif src == "temp2" and dest == "card":
-                if self._send_arm_command_sync(arm_temp2[0], arm_temp2[1], arm_temp2[2], 1, 0) is None: success = False
-                if success: time.sleep(ARM_SYNC_STEP_DELAY)
-                if success and self._send_arm_command_sync(arm_home[0], arm_home[1], arm_home[2], 1, 1) is None: success = False
-                if success: time.sleep(ARM_SYNC_STEP_DELAY)
-                if success and self._send_arm_command_sync(arm_values[card_id][0], arm_values[card_id][1], arm_values[card_id][2], 0, 0) is None: success = False
-                if success: time.sleep(ARM_SYNC_STEP_DELAY)
-                if success and self._send_arm_command_sync(arm_home[0], arm_home[1], arm_home[2], 0, 1) is None: success = False
-            elif src == "home" and dest == "home":
-                if self._send_arm_command_sync(arm_home[0], arm_home[1], arm_home[2], 0, 1) is None: success = False
-            else:
-                logging.error(f"Invalid/unhandled src/dest combination: {src} -> {dest}"); success = False
-
-            if not success:
-                logging.error(f"MM SYNC movement sequence FAILED: A command failed persistently for card {card_id} ({src} -> {dest})")
-                if not (src == "home" and dest == "home"):
-                    logging.warning("Attempting to return arm home after sequence failure.")
-                    self._send_arm_command_sync(arm_home[0], arm_home[1], arm_home[2], 0, 1) # Try recovery
-                return False
-            logging.info(f"MM SYNC movement sequence COMPLETED successfully: card {card_id} ({src} -> {dest})")
-            return True
-        except Exception as e:
-            logging.error(f"Unexpected error during MM SYNC sequence ({src} -> {dest}, card {card_id}): {e}", exc_info=True)
-            logging.warning("Attempting to return arm home after unexpected sequence error.")
-            self._send_arm_command_sync(arm_home[0], arm_home[1], arm_home[2], 0, 1) # Try recovery
-            return False
-
-    async def _from_to(self, src: str, dest: str, card_id: int) -> bool:
-        action_name = f"{src}_to_{dest}"
-        logging.info(f"MM ASYNC wrapper for arm movement: card {card_id} [{action_name}]")
-        move_successful = False
-        try:
-            move_successful = await asyncio.to_thread(self._from_to_sync, src, dest, card_id)
-        except Exception as e:
-            logging.error(f"Error calling/executing _from_to_sync via asyncio.to_thread for {action_name}: {e}", exc_info=True)
-            move_successful = False
-            logging.warning("MM: Attempting safe return home after thread execution error.")
-            try: await asyncio.to_thread(self._send_arm_command_sync, arm_home[0], arm_home[1], arm_home[2], 0, 1)
-            except Exception as home_e: logging.error(f"MM: Failed to return arm home after thread error: {home_e}")
-
-        await self._send_json_to_client({
-            "type": "arm_status",
-            "payload": {"status": "finished", "success": move_successful, "action": action_name, "card_id": card_id}
-        })
-        logging.info(f"MM ASYNC wrapper finished for {action_name} (card {card_id}). Success: {move_successful}")
-        return move_successful
-
-    async def _capture_frames_task(self):
-        cap = None
-        logging.info(f"MM Starting frame capture for {self.game_mode} from {self.webcam_ip}")
-        frame_count = 0; last_log_time = time.time()
-
-        while not self._stop_event.is_set() and self.game_state_internal.get("running", False):
-            warped_board_for_send = None # For sending to client
-            try:
-                if cap is None or not cap.isOpened():
-                    logging.info(f"MM Attempting to open camera: {self.webcam_ip}")
-                    cap = await asyncio.to_thread(cv2.VideoCapture, self.webcam_ip)
-                    await asyncio.sleep(1.5) # Give camera time to initialize
-                    if not cap.isOpened():
-                        logging.error(f"MM Cannot open camera: {self.webcam_ip}. Retrying in 5s.")
-                        cap = None
-                        await self._send_error_to_client(f"Cannot open camera: {self.webcam_ip}")
-                        await asyncio.sleep(5); continue
-                    else:
-                        logging.info(f"MM Camera {self.webcam_ip} opened successfully.")
-                        await asyncio.to_thread(cap.set, cv2.CAP_PROP_FRAME_WIDTH, YOLO_FRAME_WIDTH)
-                        await asyncio.to_thread(cap.set, cv2.CAP_PROP_FRAME_HEIGHT, YOLO_FRAME_HEIGHT)
-
-                ret, frame = await asyncio.to_thread(cap.read) # cap.read() is blocking
-                if not ret or frame is None:
-                    logging.warning("MM Failed to grab frame. Releasing and retrying...")
-                    if cap: await asyncio.to_thread(cap.release); cap = None
-                    async with self._frame_lock: self._latest_frame_data["raw"], self._latest_frame_data["transformed"] = None, None
-                    await asyncio.sleep(1); continue
-
-                frame_count += 1
-                current_frame_copy = frame.copy()
-                local_latest_transformed = None
-
-                # Board detection and transformation are CPU-bound, could be threaded if they become a bottleneck
-                corners_found = find_board_corners(current_frame_copy) # This is a module-level function
-                if corners_found is not None:
-                    warped = transform_board(current_frame_copy, corners_found) # Module-level
-                    if warped is not None:
-                        local_latest_transformed = warped
-                        warped_board_for_send = warped.copy() # Keep a copy for sending
-
-                async with self._frame_lock:
-                    self._latest_frame_data["raw"] = current_frame_copy
-                    self._latest_frame_data["transformed"] = local_latest_transformed
-
-                processed_frame_for_send = current_frame_copy # Use the raw frame for main view
-                timestamp = time.strftime("%Y-%m-%d %H:%M:%S")
-                cv2.putText(processed_frame_for_send, timestamp, (10,25), cv2.FONT_HERSHEY_SIMPLEX, 0.6, (255,255,255),1,cv2.LINE_AA)
-                cv2.putText(processed_frame_for_send, f"Mode: {self.game_mode.upper()}", (processed_frame_for_send.shape[1]-150,25),cv2.FONT_HERSHEY_SIMPLEX,0.6,(0,255,0),1,cv2.LINE_AA)
-                if corners_found is not None:
-                    cv2.polylines(processed_frame_for_send, [np.int32(corners_found)], True, (0,255,255),2)
-
-                encode_param = [cv2.IMWRITE_JPEG_QUALITY, 75]
-                # Encoding can be blocking, run in thread
-                ret_main, buffer_main = await asyncio.to_thread(cv2.imencode, '.jpg', processed_frame_for_send, encode_param)
-                jpg_main_as_text = base64.b64encode(buffer_main).decode('utf-8') if ret_main else None
-
-                jpg_transformed_as_text = None
-                if warped_board_for_send is not None: # Use the copy for sending
-                    ret_trans, buffer_trans = await asyncio.to_thread(cv2.imencode, '.jpg', warped_board_for_send, encode_param)
-                    if ret_trans: jpg_transformed_as_text = base64.b64encode(buffer_trans).decode('utf-8')
-
-                if jpg_main_as_text:
-                    payload_to_send = {"frame": jpg_main_as_text}
-                    if jpg_transformed_as_text: payload_to_send["transformed_frame"] = jpg_transformed_as_text
-                    await self._send_json_to_client({"type": "frame_update", "payload": payload_to_send})
-
-                current_time_fps = time.time() # Renamed to avoid conflict with timestamp string
-                if current_time_fps - last_log_time >= 5.0:
-                    fps = frame_count / (current_time_fps - last_log_time)
-                    logging.info(f"MM Camera FPS: {fps:.2f}"); frame_count=0; last_log_time=current_time_fps
-                await asyncio.sleep(0.035) # Adjust sleep based on desired capture rate
-
-            except WebSocketDisconnect: logging.info("MM WS disconnected in capture loop."); self._stop_event.set(); break
-            except asyncio.CancelledError: logging.info("MM Capture task cancelled."); break
-            except Exception as e:
-                logging.error(f"Error in MM frame capture loop for {self.game_mode}: {e}", exc_info=True)
-                if cap: await asyncio.to_thread(cap.release); cap = None # Ensure release on error
-                await asyncio.sleep(1)
-
-        if cap: await asyncio.to_thread(cap.release)
-        async with self._frame_lock: self._latest_frame_data["raw"], self._latest_frame_data["transformed"] = None, None
-        logging.info(f"MM Frame capture task stopped for {self.game_mode}.")
-
-    async def _detect_object_at_card(self, card_id: int) -> Optional[str]:
-        if self.yolo_model is None:
-            logging.error("YOLO model not loaded for GameSession. Cannot perform detection.")
-            return None # Indicate model is missing
-
-        attempt = 0
-        while attempt < DETECTION_MAX_RETRIES and not self._stop_event.is_set():
-            attempt += 1; warped_board = None
-            async with self._frame_lock: # Get latest WARPED frame
-                if self._latest_frame_data["transformed"] is not None:
-                    warped_board = self._latest_frame_data["transformed"].copy()
-
-            if warped_board is None:
-                logging.warning(f"MM YOLO Attempt {attempt}: No transformed board available for card {card_id}.")
-                if attempt < DETECTION_MAX_RETRIES: await asyncio.sleep(DETECTION_RETRY_DELAY_SECONDS); continue
-                else: break # Max retries for getting board
-
-            try:
-                row, col = card_id // GRID_COLS, card_id % GRID_COLS
-                cell_w = COLOR_BOARD_DETECT_WIDTH // GRID_COLS; cell_h = COLOR_BOARD_DETECT_HEIGHT // GRID_ROWS
-                x1,y1 = col*cell_w, row*cell_h; x2,y2 = x1+cell_w, y1+cell_h
-                pad=5; roi_x1,roi_y1 = max(0,x1+pad), max(0,y1+pad)
-                roi_x2,roi_y2 = min(COLOR_BOARD_DETECT_WIDTH-1, x2-pad), min(COLOR_BOARD_DETECT_HEIGHT-1, y2-pad)
-                if roi_x1 >= roi_x2 or roi_y1 >= roi_y2: continue
-                card_roi = warped_board[roi_y1:roi_y2, roi_x1:roi_x2]
-                if card_roi.size == 0: continue
-
-                # YOLO predict is blocking, run in thread
-                def sync_predict_yolo(model, roi_img): # Renamed roi to roi_img
-                    target_indices = [i for i, lbl in enumerate(model.names.values()) if lbl.lower() in YOLO_TARGET_LABELS]
-                    return model.predict(roi_img, conf=0.45, verbose=False, device='cpu', classes=target_indices if target_indices else None)
-
-                yolo_results = await asyncio.to_thread(sync_predict_yolo, self.yolo_model, card_roi)
-
-                detected_obj_label = None; highest_conf = 0.0
-                if yolo_results:
-                    for res_item in yolo_results: # Iterate through prediction results
-                        boxes = getattr(res_item, 'boxes', None); names_dict = getattr(res_item, 'names', {})  # Class names dictionary
-                        if boxes: # Check if boxes were found
-                            for box_item in boxes: # Iterate through detected boxes
-                                cls_tensor = getattr(box_item, 'cls', None); conf_tensor = getattr(box_item, 'conf', None)
-                                if cls_tensor is not None and conf_tensor is not None and cls_tensor.numel() > 0 and conf_tensor.numel() > 0:
-                                    try:
-                                        label_idx = int(cls_tensor[0].item()); score = conf_tensor[0].item()
-                                        label_name = names_dict.get(label_idx, f"unknown_idx_{label_idx}").lower() # Get label name
-                                        if label_name in YOLO_TARGET_LABELS and score > highest_conf:
-                                            highest_conf = score; detected_obj_label = label_name
-                                    except Exception as proc_err:
-                                        logging.error(f"MM YOLO Attempt {attempt}: Error processing YOLO box data for card {card_id}: {proc_err}")
-
-                if detected_obj_label:
-                    logging.info(f"MM YOLO Successful Detection on attempt {attempt}: '{detected_obj_label}' (conf: {highest_conf:.2f}) for card {card_id}")
-                    return detected_obj_label
-                else: # No target object detected meeting criteria
-                    logging.warning(f"MM YOLO Attempt {attempt}: No target object detected on card {card_id}.")
-                    if attempt < DETECTION_MAX_RETRIES: await asyncio.sleep(DETECTION_RETRY_DELAY_SECONDS)
-            except cv2.error as cv_err:
-                logging.error(f"MM YOLO Attempt {attempt}: OpenCV error during YOLO detection for card {card_id}: {cv_err}", exc_info=True)
-            except Exception as e: # Catch errors in ROI calc, etc.
-                logging.error(f"MM YOLO Attempt {attempt}: Unexpected error during YOLO detection for card {card_id}: {e}", exc_info=True)
-            # If detection failed on this attempt and more retries allowed, wait (done if no detected_obj_label)
-
-        logging.error(f"MM YOLO Detection FAILED permanently for card {card_id} after {DETECTION_MAX_RETRIES} attempts.")
-        return DETECTION_PERMANENT_FAIL_STATE
-
-    async def _detect_color_at_card(self, card_id: int) -> Optional[str]:
-        attempt = 0
-        while attempt < DETECTION_MAX_RETRIES and not self._stop_event.is_set():
-            attempt += 1; warped_board = None
-            async with self._frame_lock:
-                if self._latest_frame_data["transformed"] is not None:
-                    warped_board = self._latest_frame_data["transformed"].copy()
-
-            if warped_board is None:
-                logging.warning(f"MM Color Attempt {attempt}: No transformed board available for card {card_id}.")
-                if attempt < DETECTION_MAX_RETRIES: await asyncio.sleep(DETECTION_RETRY_DELAY_SECONDS); continue
-                else: break
-
-            try:
-                row, col = card_id // GRID_COLS, card_id % GRID_COLS
-                cell_w = COLOR_BOARD_DETECT_WIDTH // GRID_COLS; cell_h = COLOR_BOARD_DETECT_HEIGHT // GRID_ROWS
-                x1,y1 = col*cell_w, row*cell_h; x2,y2 = x1+cell_w, y1+cell_h
-                pad=5; roi_x1,roi_y1 = max(0,x1+pad), max(0,y1+pad)
-                roi_x2,roi_y2 = min(COLOR_BOARD_DETECT_WIDTH-1, x2-pad), min(COLOR_BOARD_DETECT_HEIGHT-1, y2-pad)
-                if roi_x1 >= roi_x2 or roi_y1 >= roi_y2: continue
-                cell_roi = warped_board[roi_y1:roi_y2, roi_x1:roi_x2]
-                if cell_roi.size == 0: continue
-
-                hsv_roi = cv2.cvtColor(cell_roi, cv2.COLOR_BGR2HSV) # CPU bound, could thread if slow
-                detected_colors_count: Dict[str, int] = {}
-                for color_def_item in COLOR_RANGES: # Renamed to avoid conflict
-                    color_name = color_def_item['name']
-                    total_mask = np.zeros(hsv_roi.shape[:2], dtype=np.uint8)
-                    for l_b, u_b in zip(color_def_item['lower'], color_def_item['upper']):
-                        mask_part = cv2.inRange(hsv_roi, np.array(l_b), np.array(u_b))
-                        total_mask = cv2.bitwise_or(total_mask, mask_part)
-                    px_count = cv2.countNonZero(total_mask)
-                    if px_count > 0: detected_colors_count[color_name] = px_count
-
-                black_thresh = COLOR_CELL_THRESHOLD * 0.7
-                if "black" in detected_colors_count and detected_colors_count["black"] > black_thresh:
-                    logging.info(f"MM Color Attempt {attempt}: Card {card_id} detected as 'black'.")
-                    return "black" # Return black immediately
-
-                dominant_color_val = None; max_pixels = 0 # Renamed to avoid conflict
-                for color_name_iter, px_count_iter in detected_colors_count.items(): # Renamed to avoid conflict
-                    if color_name_iter != "black" and px_count_iter >= COLOR_CELL_THRESHOLD:
-                        if px_count_iter > max_pixels: max_pixels = px_count_iter; dominant_color_val = color_name_iter
-
-                if dominant_color_val:
-                    logging.info(f"MM Color Successful Detection on attempt {attempt}: '{dominant_color_val}' (pixels: {max_pixels}) for card {card_id}")
-                    return dominant_color_val
-                else: # No dominant face color found meeting threshold
-                    relevant_counts = {k:v for k,v in detected_colors_count.items() if k!='black' and v > 10}
-                    logging.warning(f"MM Color Attempt {attempt}: No dominant face color found on card {card_id}. Counts(<Thr): {relevant_counts}")
-                    if attempt < DETECTION_MAX_RETRIES: await asyncio.sleep(DETECTION_RETRY_DELAY_SECONDS)
-            except cv2.error as cv_err:
-                logging.error(f"MM Color Attempt {attempt}: OpenCV error during color detection: {cv_err}", exc_info=True)
-            except Exception as e:
-                logging.error(f"MM Color Attempt {attempt}: Unexpected error during color detection: {e}", exc_info=True)
-            # If detection failed (no board, no color, error) and more retries allowed, wait (done if no dominant_color_val)
-
-        logging.error(f"MM Color Detection FAILED permanently for card {card_id} after {DETECTION_MAX_RETRIES} attempts.")
-        return DETECTION_PERMANENT_FAIL_STATE
-
-    async def _run_yolo_game_logic(self):
-        gs_key = self.game_mode.upper() # For logging prefix
-        logging.info(f"[{gs_key}] Starting YOLO Game Logic...")
-        gs = self.game_state_internal # gs is a shortcut to self.game_state_internal
-
-        gs.update({
-            "card_states": {i: {"isFlippedBefore": False, "object": None, "isMatched": False} for i in range(CARD_COUNT)},
-            "objects_found": {obj: [] for obj in YOLO_TARGET_LABELS}, "pairs_found": 0, "current_flipped_cards": [],
-            "running": True, "last_detect_fail_id": None,
-        })
-        logging.info(f"[{gs_key}] Initialized game state.")
-
-        await self._send_json_to_client({"type": "game_state", "payload": {
-            "card_states": gs["card_states"], "pairs_found": gs["pairs_found"], "current_flipped_cards": gs["current_flipped_cards"]
-        }})
-        await self._send_json_to_client({"type": "message", "payload": "YOLO Game Started. Initializing arm..."})
-
-        self._capture_task = asyncio.create_task(self._capture_frames_task())
-        init_home_success = await self._from_to("home", "home", -1) # Use self method
-        if not init_home_success:
-            gs["running"] = False; 
-            # await self._send_error_to_client("Arm init failed.")
-            # return # Stop game if arm fails
-        await self._send_json_to_client({"type": "message", "payload": "Arm ready. Starting game."})
-
-        try:
-            while gs.get("pairs_found",0) < (CARD_COUNT//2) and gs.get("running",False) and not self._stop_event.is_set():
-                await asyncio.sleep(FLIP_DELAY_SECONDS)
-                if self._websocket.client_state != WebSocketState.CONNECTED: gs["running"]=False; break
-
-                current_flipped = gs.get("current_flipped_cards", [])
-                card_states = gs.get("card_states", {})
-                objects_found = gs.get("objects_found", {})
-                pairs_found = gs.get("pairs_found", 0)
-                logging.info(f"[{gs_key}] Loop Start: Flipped={current_flipped}, Pairs={pairs_found}/{CARD_COUNT // 2}")
-
-                async def update_frontend_state(extra_message: Optional[str] = None):
-                    payload = {"card_states": card_states, "pairs_found": gs.get("pairs_found",0), "current_flipped": current_flipped} # Use gs for pairs_found
-                    await self._send_json_to_client({"type": "game_state", "payload": payload})
-                    if extra_message: await self._send_json_to_client({"type": "message", "payload": extra_message})
-
-                def choose_random_card() -> Optional[int]:
-                    available = [i for i,s in card_states.items() if not s.get("isMatched") and i not in current_flipped and s.get("object") != DETECTION_PERMANENT_FAIL_STATE]
-                    if not available: return None
-                    never_flipped = [i for i in available if not card_states[i].get("isFlippedBefore")]
-                    if never_flipped:
-                        chosen = random.choice(never_flipped)
-                        if chosen == gs.get("last_detect_fail_id") and len(never_flipped) > 1:
-                            chosen = random.choice([c for c in never_flipped if c != chosen])
-                        gs["last_detect_fail_id"] = None; return chosen
-                    previously_flipped = available
-                    if previously_flipped:
-                        chosen = random.choice(previously_flipped)
-                        if chosen == gs.get("last_detect_fail_id") and len(previously_flipped) > 1:
-                            chosen = random.choice([c for c in previously_flipped if c != chosen])
-                        gs["last_detect_fail_id"] = None; return chosen
-                    return None
-
-                def find_pair() -> Optional[Tuple[int, int]]:
-                    for obj, ids in objects_found.items():
-                        if obj in [None, "DETECT_FAIL", DETECTION_PERMANENT_FAIL_STATE]: continue
-                        valid = [i for i in ids if card_states.get(i,{}).get("isFlippedBefore") and \
-                                 not card_states.get(i,{}).get("isMatched") and i not in current_flipped]
-                        if len(valid) >= 2:
-                            logging.info(f"[{gs_key}] Found known pair for '{obj}': {valid[0]},{valid[1]}")
-                            return valid[0], valid[1]
-                    return None
-
-                def find_match(card_id_to_match: int) -> Optional[int]:
-                    obj = card_states.get(card_id_to_match,{}).get("object")
-                    if obj in [None, "DETECT_FAIL", DETECTION_PERMANENT_FAIL_STATE]: return None
-                    for other_id in objects_found.get(obj, []):
-                        if other_id != card_id_to_match and \
-                                card_states.get(other_id,{}).get("isFlippedBefore") and \
-                                not card_states.get(other_id,{}).get("isMatched") and \
-                                other_id not in current_flipped:
-                            logging.info(f"[{gs_key}] Found match for {card_id_to_match} ('{obj}'): {other_id}")
-                            return other_id
-                    return None
-
-                # === STATE 0: No cards flipped ===
-                if len(current_flipped) == 0:
-                    known_pair = find_pair()
-                    if known_pair:
-                        card1_id, card2_id = known_pair; obj = card_states[card1_id]['object']
-                        logging.info(f"[{gs_key}] State 0 -> Strategy: Remove known pair {card1_id}&{card2_id} ('{obj}')")
-                        await update_frontend_state(f"Found pair: {obj}. Removing {card1_id}&{card2_id}.")
-                        success1 = await self._from_to("card", "trash", card1_id)
-                        if not success1: logging.error(f"[{gs_key}] Move fail {card1_id}"); await update_frontend_state(f"Arm fail {card1_id}."); continue
-                        success2 = await self._from_to("card", "trash", card2_id)
-                        if not success2:
-                            logging.error(f"[{gs_key}] Move fail {card2_id}. {card1_id} gone!"); card_states[card1_id]["isMatched"] = True
-                            await update_frontend_state(f"Arm fail {card2_id}."); continue
-                        card_states[card1_id]["isMatched"]=True; card_states[card2_id]["isMatched"]=True
-                        gs["pairs_found"] = pairs_found + 1; logging.info(f"Pairs found: {gs['pairs_found']}")
-                        await update_frontend_state(); continue
-                    else:
-                        card_to_flip = choose_random_card()
-                        if card_to_flip is not None:
-                            logging.info(f"[{gs_key}] State 0 -> Strategy: Flip card {card_to_flip}.")
-                            await update_frontend_state(f"Choosing card {card_to_flip}. Detecting...")
-                            detected_obj = await self._detect_object_at_card(card_to_flip) # Use self method
-                            if detected_obj == DETECTION_PERMANENT_FAIL_STATE:
-                                logging.error(f"[{gs_key}] PERMANENT detection failure for card {card_to_flip}.")
-                                await update_frontend_state(f"Critical detection fail on {card_to_flip}. Skipping card.")
-                                card_states[card_to_flip]["isFlippedBefore"]=True; card_states[card_to_flip]["object"]=DETECTION_PERMANENT_FAIL_STATE; card_states[card_to_flip]["isMatched"]=True
-                                gs["last_detect_fail_id"] = card_to_flip; await update_frontend_state()
-                            elif detected_obj is not None:
-                                logging.info(f"Detected '{detected_obj}'. Moving card {card_to_flip} to Temp1.")
-                                await update_frontend_state(f"Detected '{detected_obj}'. Moving card {card_to_flip} to Temp1.")
-                                success_move = await self._from_to("card", "temp1", card_to_flip) # Use self method
-                                if success_move:
-                                    card_states[card_to_flip]["object"]=detected_obj; card_states[card_to_flip]["isFlippedBefore"]=True
-                                    if detected_obj not in objects_found: objects_found[detected_obj] = []
-                                    if card_to_flip not in objects_found[detected_obj]: objects_found[detected_obj].append(card_to_flip)
-                                    current_flipped.append(card_to_flip); logging.info(f"Card {card_to_flip} ('{detected_obj}') in Temp1. Flipped: {current_flipped}")
-                                else: logging.error(f"[{gs_key}] Arm fail: {card_to_flip} to Temp1."); await update_frontend_state(f"Arm fail move {card_to_flip}.")
-                                await update_frontend_state()
-                            else: # Should not happen if model loaded, detect returns string or PERMA_FAIL
-                                logging.error(f"[{gs_key}] detect_object_at_card returned unexpected None for card {card_to_flip}.")
-                                await update_frontend_state(f"Internal error during detection for {card_to_flip}."); gs["last_detect_fail_id"] = card_to_flip
-                        else: logging.info(f"[{gs_key}] State 0: No known pair & no available card to flip. Waiting."); await asyncio.sleep(1)
-
-                # === STATE 1: One card flipped ===
-                elif len(current_flipped) == 1:
-                    first_card_id = current_flipped[0]; first_object = card_states.get(first_card_id,{}).get("object", "UNKNOWN")
-                    logging.info(f"[{gs_key}] State 1: Card {first_card_id} ('{first_object}') in Temp1.")
-                    if first_object in ["UNKNOWN", DETECTION_PERMANENT_FAIL_STATE]:
-                        logging.warning(f"First card {first_card_id} has invalid state '{first_object}'. Returning."); await update_frontend_state(f"Problem with card {first_card_id}. Returning.")
-                        await self._from_to("temp1", "card", first_card_id); current_flipped.clear(); await update_frontend_state(); continue
-                    match_id = find_match(first_card_id)
-                    if match_id is not None:
-                        logging.info(f"[{gs_key}] State 1 -> Strategy: Found known match {match_id}. Removing pair.")
-                        await update_frontend_state(f"Found match for '{first_object}': {match_id}. Removing.")
-                        success1 = await self._from_to("temp1", "trash", first_card_id)
-                        if not success1: 
-                            logging.error(f"Arm fail temp1->trash {first_card_id}. Return."); await update_frontend_state(f"Arm fail {first_card_id}. Return.")
-                            await self._from_to("temp1", "card", first_card_id); current_flipped.clear(); await update_frontend_state(); continue
-                        success2 = await self._from_to("card", "trash", match_id)
-                        if not success2:
-                            logging.error(f"Arm fail card->trash {match_id}. {first_card_id} gone!"); card_states[first_card_id]["isMatched"]=True
-                            await update_frontend_state(f"Arm fail {match_id}."); current_flipped.clear(); await update_frontend_state(); continue
-                        card_states[first_card_id]["isMatched"]=True; card_states[match_id]["isMatched"]=True
-                        card_states[match_id]["isFlippedBefore"]=True; card_states[match_id]["object"]=first_object
-                        gs["pairs_found"] = pairs_found + 1; current_flipped.clear(); logging.info(f"Pairs found: {gs['pairs_found']}")
-                        await update_frontend_state(); continue
-                    else:
-                        card_to_flip = choose_random_card()
-                        if card_to_flip is not None:
-                            logging.info(f"[{gs_key}] State 1 -> Strategy: No known match. Flipping {card_to_flip}.")
-                            await update_frontend_state(f"No match for '{first_object}'. Choosing {card_to_flip}...")
-                            detected_obj = await self._detect_object_at_card(card_to_flip)
-                            if detected_obj == DETECTION_PERMANENT_FAIL_STATE:
-                                logging.error(f"[{gs_key}] PERMANENT detection fail on second card {card_to_flip}."); await update_frontend_state(f"Critical detect fail {card_to_flip}. Returning first card.")
-                                card_states[card_to_flip]["isFlippedBefore"]=True; card_states[card_to_flip]["object"]=DETECTION_PERMANENT_FAIL_STATE; card_states[card_to_flip]["isMatched"]=True
-                                gs["last_detect_fail_id"] = card_to_flip; await self._from_to("temp1", "card", first_card_id); current_flipped.clear()
-                            elif detected_obj is not None:
-                                logging.info(f"Detected '{detected_obj}'. Moving {card_to_flip} to Temp2.")
-                                await update_frontend_state(f"Detected '{detected_obj}'. Moving {card_to_flip} to Temp2.")
-                                success_move = await self._from_to("card", "temp2", card_to_flip)
-                                if success_move:
-                                    card_states[card_to_flip]["object"]=detected_obj; card_states[card_to_flip]["isFlippedBefore"]=True
-                                    if detected_obj not in objects_found: objects_found[detected_obj] = []
-                                    if card_to_flip not in objects_found[detected_obj]: objects_found[detected_obj].append(card_to_flip)
-                                    current_flipped.append(card_to_flip); logging.info(f"Card {card_to_flip} ('{detected_obj}') in Temp2. Flipped: {current_flipped}")
-                                else: 
-                                    logging.error(f"Arm fail card->temp2 {card_to_flip}. Return first."); await update_frontend_state(f"Arm fail {card_to_flip}. Return first.")
-                                    await self._from_to("temp1", "card", first_card_id); current_flipped.clear()
-                            else: 
-                                logging.error(f"Detect returned None for {card_to_flip}. Return first."); await update_frontend_state(f"Internal error detect {card_to_flip}. Return first.")
-                                await self._from_to("temp1", "card", first_card_id); current_flipped.clear(); gs["last_detect_fail_id"] = card_to_flip
-                            await update_frontend_state()
-                        else: 
-                            logging.warning(f"State 1: No second card? Return {first_card_id}."); await update_frontend_state(f"No second card. Return {first_card_id}.")
-                            await self._from_to("temp1", "card", first_card_id); current_flipped.clear(); await update_frontend_state()
-
-                # === STATE 2: Two cards flipped ===
-                elif len(current_flipped) == 2:
-                    card1_id, card2_id = current_flipped[0], current_flipped[1]
-                    obj1 = card_states.get(card1_id,{}).get("object"); obj2 = card_states.get(card2_id,{}).get("object")
-                    logging.info(f"[{gs_key}] State 2: Cards {card1_id} ('{obj1}') & {card2_id} ('{obj2}') in Temp1/2. Checking for match.")
-                    is_match = (obj1 is not None and obj1 != DETECTION_PERMANENT_FAIL_STATE and \
-                                obj2 is not None and obj2 != DETECTION_PERMANENT_FAIL_STATE and obj1 == obj2)
-                    if is_match:
-                        logging.info(f"MATCH FOUND: {card1_id}&{card2_id} ('{obj1}'). Removing from Temp1/2."); await update_frontend_state(f"Match: {obj1}! Removing {card1_id}&{card2_id}.")
-                        success1 = await self._from_to("temp1", "trash", card1_id)
-                        if not success1:
-                            logging.error(f"Arm fail temp1->trash {card1_id}. Return both."); await update_frontend_state(f"Arm fail {card1_id}. Return both.")
-                            await self._from_to("temp1", "card", card1_id); await self._from_to("temp2", "card", card2_id); current_flipped.clear(); await update_frontend_state(); continue
-                        success2 = await self._from_to("temp2", "trash", card2_id)
-                        if not success2:
-                            logging.error(f"Arm fail temp2->trash {card2_id}. {card1_id} gone!"); card_states[card1_id]["isMatched"]=True
-                            await update_frontend_state(f"Arm fail {card2_id}. Return it."); await self._from_to("temp2", "card", card2_id); current_flipped.clear(); await update_frontend_state(); continue
-                        card_states[card1_id]["isMatched"]=True; card_states[card2_id]["isMatched"]=True
-                        gs["pairs_found"] = pairs_found + 1; current_flipped.clear(); logging.info(f"Pairs found: {gs['pairs_found']}")
-                        await update_frontend_state()
-                        if self._websocket.client_state == WebSocketState.CONNECTED: await self._send_json_to_client({"type": "cards_hidden", "payload": [card1_id, card2_id]})
-                    else:
-                        logging.info(f"NO MATCH ('{obj1}' vs '{obj2}'). Returning {card1_id} from Temp1 & {card2_id} from Temp2."); await update_frontend_state(f"No match. Returning {card1_id}&{card2_id}.")
-                        success_ret1 = await self._from_to("temp1", "card", card1_id)
-                        success_ret2 = await self._from_to("temp2", "card", card2_id)
-                        if not (success_ret1 and success_ret2): logging.error(f"Failed return {card1_id} or {card2_id}."); await update_frontend_state(f"Warn: Arm fail return {card1_id}/{card2_id}.")
-                        current_flipped.clear(); await update_frontend_state()
-                        if self._websocket.client_state == WebSocketState.CONNECTED: await self._send_json_to_client({"type": "cards_hidden", "payload": [card1_id, card2_id]})
-
-                # === Invalid State ===
-                elif len(current_flipped) > 2:
-                    logging.error(f"Invalid State: {len(current_flipped)} cards flipped: {current_flipped}. Attempting recovery."); await update_frontend_state("Error: Invalid state detected. Returning cards.")
-                    if len(current_flipped)>0 and card_states.get(current_flipped[0], {}).get("object"): await self._from_to("temp1", "card", current_flipped[0])
-                    if len(current_flipped)>1 and card_states.get(current_flipped[1], {}).get("object"): await self._from_to("temp2", "card", current_flipped[1])
-                    current_flipped.clear(); await update_frontend_state()
-
-                if gs.get("pairs_found", 0) >= CARD_COUNT // 2:
-                    logging.info(f"[{self.game_mode.upper()}] Game Finished! All pairs found.")
-                    await update_frontend_state() # Send final state
-                    await self._send_json_to_client({"type": "game_over", "payload": "Congratulations! All pairs found."})
-                    gs["running"] = False; await asyncio.sleep(1.0); break # Signal loop to stop
-
-            if gs.get("pairs_found", 0) >= CARD_COUNT // 2:
-                 logging.info(f"[{self.game_mode.upper()}] Game Finished successfully path.")
-                 # Final messages already sent if logic is complete.
-
-        except asyncio.CancelledError: logging.info(f"[{self.game_mode.upper()}] YOLO game logic task cancelled.")
-        except Exception as e:
-            logging.error(f"[{self.game_mode.upper()}] CRITICAL YOLO Loop Error: {e}", exc_info=True)
-            await self._send_error_to_client(f"Game Error: {e}")
-        finally:
-            logging.info(f"[{self.game_mode.upper()}] YOLO game logic runner cleanup...")
-            gs["running"] = False # Ensure it's set
-            self._stop_event.set() # Signal all related tasks to stop as well
-
-    async def _run_color_game_logic(self):
-        gs_key = self.game_mode.upper() # For logging prefix
-        logging.info(f"[{gs_key}] Starting Color Game Logic...")
-        gs = self.game_state_internal
-
-        gs.update({
-            "card_states": {i: {"isFlippedBefore": False, "color": None, "isMatched": False} for i in range(CARD_COUNT)},
-            "colors_found": {color_name: [] for color_name in COLOR_DEFINITIONS.keys()}, # Use color_name from keys
-            "pairs_found": 0, "current_flipped_cards": [],
-            "running": True, "last_detect_fail_id": None,
-        })
-        logging.info(f"[{gs_key}] Initialized game state.")
-
-        await self._send_json_to_client({"type": "game_state", "payload": {
-             "card_states": gs["card_states"], "pairs_found": gs["pairs_found"], "current_flipped_cards": gs["current_flipped_cards"]
-        }})
-        await self._send_json_to_client({"type": "message", "payload": "Color Game Started. Initializing arm..."})
-
-        self._capture_task = asyncio.create_task(self._capture_frames_task())
-        init_home_success = await self._from_to("home", "home", -1)
-        if not init_home_success:
-            gs["running"] = False; 
-            await self._send_error_to_client("Arm init failed.")
-            return
-        await self._send_json_to_client({"type": "message", "payload": "Arm ready. Starting game."})
-
-        try:
-            while gs.get("pairs_found",0) < (CARD_COUNT//2) and gs.get("running",False) and not self._stop_event.is_set():
-                await asyncio.sleep(FLIP_DELAY_SECONDS)
-                if self._websocket.client_state != WebSocketState.CONNECTED: gs["running"]=False; break
-
-                current_flipped = gs.get("current_flipped_cards", [])
-                card_states = gs.get("card_states", {})
-                colors_found = gs.get("colors_found", {}) # Ensure this is correctly populated
-                pairs_found = gs.get("pairs_found", 0)
-                logging.info(f"[{gs_key}] Loop Start: Flipped={current_flipped}, Pairs={pairs_found}/{CARD_COUNT // 2}")
-
-                async def update_frontend_state(extra_message: Optional[str] = None):
-                    payload = {"card_states": card_states, "pairs_found": gs.get("pairs_found",0), "current_flipped": current_flipped}
-                    await self._send_json_to_client({"type": "game_state", "payload": payload})
-                    if extra_message: await self._send_json_to_client({"type": "message", "payload": extra_message})
-
-                def choose_random_card() -> Optional[int]: # Same logic as YOLO's, but checks 'color' field for PERMA_FAIL
-                    available = [i for i, s in card_states.items() if not s.get("isMatched") and i not in current_flipped and s.get("color") != DETECTION_PERMANENT_FAIL_STATE]
-                    if not available: return None
-                    never_flipped = [i for i in available if not card_states[i].get("isFlippedBefore")]
-                    if never_flipped:
-                        chosen = random.choice(never_flipped)
-                        if chosen == gs.get("last_detect_fail_id") and len(never_flipped) > 1: chosen = random.choice([c for c in never_flipped if c != chosen])
-                        gs["last_detect_fail_id"] = None; return chosen
-                    previously_flipped = available
-                    if previously_flipped:
-                        chosen = random.choice(previously_flipped)
-                        if chosen == gs.get("last_detect_fail_id") and len(previously_flipped) > 1: chosen = random.choice([c for c in previously_flipped if c != chosen])
-                        gs["last_detect_fail_id"] = None; return chosen
-                    return None
-
-                def find_pair() -> Optional[Tuple[int, int]]:
-                    for color_val, ids in colors_found.items(): # Use color_val to avoid conflict
-                        if color_val in [None, "DETECT_FAIL", DETECTION_PERMANENT_FAIL_STATE, "black"]: continue
-                        valid = [i for i in ids if card_states.get(i,{}).get("isFlippedBefore") and \
-                                 not card_states.get(i,{}).get("isMatched") and i not in current_flipped]
-                        if len(valid) >= 2:
-                            logging.info(f"[{gs_key}] Found known pair for '{color_val}': {valid[0]},{valid[1]}")
-                            return valid[0], valid[1]
-                    return None
-
-                def find_match(card_id_to_match: int) -> Optional[int]:
-                    color_val = card_states.get(card_id_to_match,{}).get("color") # Use color_val
-                    if color_val in [None, "DETECT_FAIL", DETECTION_PERMANENT_FAIL_STATE, "black"]: return None
-                    for other_id in colors_found.get(color_val, []):
-                        if other_id != card_id_to_match and \
-                                card_states.get(other_id,{}).get("isFlippedBefore") and \
-                                not card_states.get(other_id,{}).get("isMatched") and \
-                                other_id not in current_flipped:
-                            logging.info(f"[{gs_key}] Found match for {card_id_to_match} ('{color_val}'): {other_id}")
-                            return other_id
-                    return None
-
-                # === STATE 0: No cards flipped ===
-                if len(current_flipped) == 0:
-                    known_pair = find_pair()
-                    if known_pair:
-                        card1_id, card2_id = known_pair; color_val = card_states[card1_id]['color']
-                        logging.info(f"[{gs_key}] State 0 -> Strategy: Remove known pair {card1_id}&{card2_id} ('{color_val}')")
-                        await update_frontend_state(f"Found pair: {color_val}. Removing {card1_id}&{card2_id}.")
-                        success1 = await self._from_to("card", "trash", card1_id)
-                        if not success1: logging.error(f"Move fail {card1_id}"); await update_frontend_state(f"Arm fail {card1_id}."); continue
-                        success2 = await self._from_to("card", "trash", card2_id)
-                        if not success2:
-                            logging.error(f"Move fail {card2_id}. {card1_id} gone!"); card_states[card1_id]["isMatched"] = True
-                            await update_frontend_state(f"Arm fail {card2_id}."); continue
-                        card_states[card1_id]["isMatched"]=True; card_states[card2_id]["isMatched"]=True
-                        gs["pairs_found"] = pairs_found + 1; logging.info(f"Pairs found: {gs['pairs_found']}")
-                        await update_frontend_state(); continue
-                    else:
-                        card_to_flip = choose_random_card()
-                        if card_to_flip is not None:
-                            logging.info(f"[{gs_key}] State 0 -> Strategy: Flip card {card_to_flip}.")
-                            await update_frontend_state(f"Choosing card {card_to_flip}. Detecting color...")
-                            detected_color_val = await self._detect_color_at_card(card_to_flip) # Use new name
-                            if detected_color_val == DETECTION_PERMANENT_FAIL_STATE:
-                                logging.error(f"[{gs_key}] PERMANENT color detect fail {card_to_flip}.")
-                                await update_frontend_state(f"Critical color detect fail {card_to_flip}. Skipping.")
-                                card_states[card_to_flip]["isFlippedBefore"]=True; card_states[card_to_flip]["color"]=DETECTION_PERMANENT_FAIL_STATE; card_states[card_to_flip]["isMatched"]=True
-                                gs["last_detect_fail_id"] = card_to_flip; await update_frontend_state()
-                            elif detected_color_val == "black":
-                                logging.warning(f"Detected black back on {card_to_flip}. Marking, not moving.")
-                                await update_frontend_state(f"Detected back of card {card_to_flip}.")
-                                card_states[card_to_flip]["isFlippedBefore"] = True; card_states[card_to_flip]["color"] = "black"
-                                gs["last_detect_fail_id"] = card_to_flip; await update_frontend_state()
-                            elif detected_color_val is not None: # Success (found a face color)
-                                logging.info(f"Detected '{detected_color_val}'. Moving {card_to_flip} to Temp1.")
-                                await update_frontend_state(f"Detected '{detected_color_val}'. Moving {card_to_flip} to Temp1.")
-                                success_move = await self._from_to("card", "temp1", card_to_flip)
-                                if success_move:
-                                    card_states[card_to_flip]["color"]=detected_color_val; card_states[card_to_flip]["isFlippedBefore"]=True
-                                    if detected_color_val not in colors_found: colors_found[detected_color_val] = [] # Use new name
-                                    if card_to_flip not in colors_found[detected_color_val]: colors_found[detected_color_val].append(card_to_flip)
-                                    current_flipped.append(card_to_flip); logging.info(f"Card {card_to_flip} ('{detected_color_val}') in Temp1. Flipped: {current_flipped}")
-                                else: logging.error(f"Arm fail card->temp1 {card_to_flip}."); await update_frontend_state(f"Arm fail {card_to_flip}.")
-                                await update_frontend_state()
-                            else: # Should not happen
-                                logging.error(f"Detect_color returned None for {card_to_flip}."); await update_frontend_state(f"Internal error detect {card_to_flip}.")
-                                gs["last_detect_fail_id"] = card_to_flip
-                        else: logging.info(f"State 0: No pair & no available card."); await asyncio.sleep(1)
-
-                # === STATE 1: One card flipped ===
-                elif len(current_flipped) == 1:
-                    first_card_id = current_flipped[0]; first_color = card_states.get(first_card_id,{}).get("color", "UNKNOWN")
-                    logging.info(f"[{gs_key}] State 1: Card {first_card_id} ('{first_color}') in Temp1.")
-                    if first_color in ["UNKNOWN",DETECTION_PERMANENT_FAIL_STATE,"black"]:
-                        logging.warning(f"First card {first_card_id} has invalid state '{first_color}'. Returning."); await update_frontend_state(f"Problem with {first_card_id}. Returning.")
-                        await self._from_to("temp1","card",first_card_id);current_flipped.clear();await update_frontend_state();continue
-                    match_id = find_match(first_card_id)
-                    if match_id is not None:
-                        logging.info(f"State 1 -> Strategy: Found known match {match_id}. Removing pair."); await update_frontend_state(f"Found match for '{first_color}': {match_id}. Removing.")
-                        success1 = await self._from_to("temp1","trash",first_card_id)
-                        if not success1: logging.error(f"Arm fail temp1->trash {first_card_id}."); await update_frontend_state(f"Arm fail {first_card_id}. Return.");await self._from_to("temp1","card",first_card_id);current_flipped.clear();await update_frontend_state();continue
-                        success2 = await self._from_to("card","trash",match_id)
-                        if not success2: logging.error(f"Arm fail card->trash {match_id}. {first_card_id} gone!"); card_states[first_card_id]["isMatched"] = True;await update_frontend_state(f"Arm fail {match_id}.");current_flipped.clear();await update_frontend_state();continue
-                        card_states[first_card_id]["isMatched"]=True;card_states[match_id]["isMatched"]=True;card_states[match_id]["isFlippedBefore"]=True;card_states[match_id]["color"]=first_color
-                        gs["pairs_found"]=pairs_found+1;current_flipped.clear();logging.info(f"Pairs found: {gs['pairs_found']}")
-                        await update_frontend_state();continue
-                    else:
-                        card_to_flip = choose_random_card()
-                        if card_to_flip is not None:
-                            logging.info(f"State 1 -> Strategy: No known match. Flipping {card_to_flip}."); await update_frontend_state(f"No match for '{first_color}'. Choosing {card_to_flip}...")
-                            detected_color_val = await self._detect_color_at_card(card_to_flip)
-                            if detected_color_val == DETECTION_PERMANENT_FAIL_STATE:
-                                logging.error(f"PERMANENT color detect fail {card_to_flip}. Return first."); await update_frontend_state(f"Critical detect fail {card_to_flip}. Return first.")
-                                card_states[card_to_flip]["isFlippedBefore"]=True;card_states[card_to_flip]["color"]=DETECTION_PERMANENT_FAIL_STATE;card_states[card_to_flip]["isMatched"]=True
-                                gs["last_detect_fail_id"] = card_to_flip; await self._from_to("temp1","card",first_card_id);current_flipped.clear()
-                            elif detected_color_val == "black":
-                                logging.warning(f"Detected black back on {card_to_flip}. Return first."); await update_frontend_state(f"Detected back of {card_to_flip}. Return first.")
-                                card_states[card_to_flip]["isFlippedBefore"] = True; card_states[card_to_flip]["color"] = "black"
-                                gs["last_detect_fail_id"] = card_to_flip; await self._from_to("temp1","card",first_card_id);current_flipped.clear()
-                            elif detected_color_val is not None: # Success (found face color)
-                                logging.info(f"Detected '{detected_color_val}'. Moving {card_to_flip} to Temp2."); await update_frontend_state(f"Detected '{detected_color_val}'. Moving {card_to_flip} to Temp2.")
-                                success_move = await self._from_to("card","temp2",card_to_flip)
-                                if success_move:
-                                    card_states[card_to_flip]["color"]=detected_color_val;card_states[card_to_flip]["isFlippedBefore"]=True
-                                    if detected_color_val not in colors_found: colors_found[detected_color_val]=[]
-                                    if card_to_flip not in colors_found[detected_color_val]: colors_found[detected_color_val].append(card_to_flip)
-                                    current_flipped.append(card_to_flip);logging.info(f"Card {card_to_flip} ('{detected_color_val}') in Temp2. Flipped: {current_flipped}")
-                                else: 
-                                    logging.error(f"Arm fail card->temp2 {card_to_flip}. Return first."); await update_frontend_state(f"Arm fail {card_to_flip}. Return first.")
-                                    await self._from_to("temp1","card",first_card_id);current_flipped.clear()
-                            else: # Should not happen
-                                logging.error(f"Detect_color returned None for {card_to_flip}. Return first."); await update_frontend_state(f"Internal error detect {card_to_flip}. Return first.")
-                                await self._from_to("temp1","card",first_card_id);current_flipped.clear(); gs["last_detect_fail_id"] = card_to_flip
-                            await update_frontend_state()
-                        else: 
-                            logging.warning(f"State 1: No second card available? Return {first_card_id}."); await update_frontend_state(f"No second card. Return {first_card_id}."); await self._from_to("temp1","card",first_card_id);current_flipped.clear();await update_frontend_state()
-
-                # === STATE 2: Two cards flipped ===
-                elif len(current_flipped) == 2:
-                    card1_id, card2_id = current_flipped[0], current_flipped[1]
-                    color1 = card_states.get(card1_id,{}).get("color"); color2 = card_states.get(card2_id,{}).get("color")
-                    logging.info(f"[{gs_key}] State 2: Cards {card1_id} ('{color1}') & {card2_id} ('{color2}') in Temp1/2. Checking.")
-                    is_match = (color1 is not None and color1 not in ["UNKNOWN", DETECTION_PERMANENT_FAIL_STATE, "black"] and \
-                                color2 is not None and color2 not in ["UNKNOWN", DETECTION_PERMANENT_FAIL_STATE, "black"] and color1 == color2)
-                    if is_match:
-                        logging.info(f"MATCH FOUND (Color): {card1_id}&{card2_id} ('{color1}'). Removing from Temp."); await update_frontend_state(f"Match: {color1}! Removing {card1_id}&{card2_id}.")
-                        success1 = await self._from_to("temp1", "trash", card1_id)
-                        if not success1: logging.error(f"Arm fail temp1->trash {card1_id}. Return both."); await update_frontend_state(f"Arm fail {card1_id}. Return both."); await self._from_to("temp1", "card", card1_id); await self._from_to("temp2", "card", card2_id); current_flipped.clear(); await update_frontend_state(); continue
-                        success2 = await self._from_to("temp2", "trash", card2_id)
-                        if not success2: logging.error(f"Arm fail temp2->trash {card2_id}. {card1_id} gone!"); card_states[card1_id]["isMatched"]=True; await update_frontend_state(f"Arm fail {card2_id}. Return it."); await self._from_to("temp2", "card", card2_id); current_flipped.clear(); await update_frontend_state(); continue
-                        card_states[card1_id]["isMatched"]=True; card_states[card2_id]["isMatched"]=True
-                        gs["pairs_found"] = pairs_found + 1; current_flipped.clear(); logging.info(f"Pairs found: {gs['pairs_found']}")
-                        await update_frontend_state()
-                        if self._websocket.client_state == WebSocketState.CONNECTED: await self._send_json_to_client({"type": "cards_hidden", "payload": [card1_id, card2_id]})
-                    else:
-                        logging.info(f"NO MATCH (Color) ('{color1}' vs '{color2}'). Returning {card1_id}&{card2_id}."); await update_frontend_state(f"No match. Returning {card1_id}&{card2_id}.")
-                        success_ret1 = await self._from_to("temp1", "card", card1_id)
-                        success_ret2 = await self._from_to("temp2", "card", card2_id)
-                        if not (success_ret1 and success_ret2): logging.error(f"Failed return {card1_id} or {card2_id}."); await update_frontend_state(f"Warn: Arm fail return {card1_id}/{card2_id}.")
-                        current_flipped.clear(); await update_frontend_state()
-                        if self._websocket.client_state == WebSocketState.CONNECTED: await self._send_json_to_client({"type": "cards_hidden", "payload": [card1_id, card2_id]})
-
-                # === Invalid State ===
-                elif len(current_flipped) > 2:
-                    logging.error(f"Invalid State: {len(current_flipped)} flipped: {current_flipped}. Recovering."); await update_frontend_state("Error: Invalid state. Returning cards.")
-                    if len(current_flipped)>0 and card_states.get(current_flipped[0],{}).get("color"): await self._from_to("temp1","card",current_flipped[0])
-                    if len(current_flipped)>1 and card_states.get(current_flipped[1],{}).get("color"): await self._from_to("temp2","card",current_flipped[1])
-                    current_flipped.clear();await update_frontend_state()
-
-                if gs.get("pairs_found",0) >= CARD_COUNT//2:
-                    logging.info(f"[{self.game_mode.upper()}] Game Finished! All pairs found.")
-                    await update_frontend_state()
-                    await self._send_json_to_client({"type": "game_over", "payload": "Congratulations! All pairs found."})
-                    gs["running"]=False;await asyncio.sleep(1.0);break
-
-            if gs.get("pairs_found", 0) >= CARD_COUNT // 2:
-                 logging.info(f"[{self.game_mode.upper()}] Game Finished successfully path.")
-                 # Final messages already sent.
-
-        except asyncio.CancelledError: logging.info(f"[{self.game_mode.upper()}] Color game logic task cancelled.")
-        except Exception as e:
-            logging.error(f"[{self.game_mode.upper()}] CRITICAL Color Loop Error: {e}", exc_info=True)
-            await self._send_error_to_client(f"Game Error: {e}")
-        finally:
-            logging.info(f"[{self.game_mode.upper()}] Color game logic runner cleanup...")
-            gs["running"] = False
-            self._stop_event.set()
-
-    async def cleanup(self):
-        logging.info(f"MemoryMatching ({self.game_mode}): Initiating cleanup...")
-        self._stop_event.set() # Signal all tasks to stop
-
-        if self.game_state_internal: # Mark game as not running
-            self.game_state_internal["running"] = False
-
-        tasks_to_await = []
-        if self._capture_task and not self._capture_task.done():
-            logging.info(f"MemoryMatching ({self.game_mode}): Cancelling capture task...")
-            self._capture_task.cancel()
-            tasks_to_await.append(self._capture_task)
-
-        if self._game_runner_task and not self._game_runner_task.done():
-            logging.info(f"MemoryMatching ({self.game_mode}): Cancelling game runner task...")
-            self._game_runner_task.cancel()
-            tasks_to_await.append(self._game_runner_task)
-
-        if tasks_to_await:
-            try:
-                # Wait for tasks to complete cancellation/cleanup
-                await asyncio.gather(*tasks_to_await, return_exceptions=True)
-                logging.info(f"MemoryMatching ({self.game_mode}): All tasks awaited in cleanup.")
-            except asyncio.CancelledError:
-                 logging.info(f"MemoryMatching ({self.game_mode}): Tasks confirmed cancelled during gather.")
-            except Exception as e:
-                 logging.error(f"MemoryMatching ({self.game_mode}): Error awaiting tasks in cleanup: {e}")
-
-        # Ensure arm is sent home if it was used and serial is available
-        if self.serial_instance and self.serial_instance.is_open:
-            logging.info(f"MemoryMatching ({self.game_mode}): Ensuring arm home post-game.")
-            try:
-                # Run sync command in thread to avoid blocking cleanup if it's truly synchronous
-                await asyncio.to_thread(self._from_to_sync, "home", "home", -1)
-            except Exception as e:
-                logging.error(f"MemoryMatching ({self.game_mode}): Error sending arm home during cleanup: {e}")
-
-        # Do not close self.serial_instance, it's managed by main.py
-        # Do not close self._websocket, it's managed by main.py's endpoint wrapper
-
-        logging.info(f"MemoryMatching ({self.game_mode}): Cleanup complete.")
-
-# Removed: All FastAPI application code, old WebSocket endpoint, old GameSession adapter,
-# and global state variables like ser, yolo_model_global, active_games, frame_lock (now instance var), etc.
-=======
 # --- Camera Capture (No changes needed regarding ESP32 client) ---
 async def capture_frames(websocket: WebSocket, camera_source: str, game_version: str):
     global latest_frame, latest_transformed_frame
@@ -2413,5 +1349,4 @@
         if self.mode == "yolo":
             await run_yolo_game(websocket)
         else: # Default to color
-            await run_color_game(websocket)
->>>>>>> 64df4fc9
+            await run_color_game(websocket)