--- conflicted
+++ resolved
@@ -1,219 +1,160 @@
-from fastapi import FastAPI, WebSocket, WebSocketDisconnect
+# main.py (FastAPI backend)
+
+from fastapi import FastAPI, WebSocket, WebSocketDisconnect, WebSocketException, status as http_status
 from fastapi.middleware.cors import CORSMiddleware
 import uvicorn
-import importlib
 import sys
 import os
 import json
-<<<<<<< HEAD
-=======
-import inspect
->>>>>>> 478ce53f
+import asyncio
+from typing import Optional, Dict, Any # For type hinting
 
-# Import memory matching backend for color/yolo WebSocket endpoints
-from games import memory_matching_backend
-from games.rubiks_cube_game import RubiksCubeGame
+# Ensure backend/games is in sys.path if RubiksCubeGame is in games/
+BASE_DIR = os.path.dirname(os.path.abspath(__file__))
+GAMES_DIR = os.path.join(BASE_DIR, "games")
+if GAMES_DIR not in sys.path:
+    sys.path.insert(0, BASE_DIR) 
+
+from games.rubiks_cube_game import RubiksCubeGame 
 
 app = FastAPI()
 
-# Allow frontend dev server
 app.add_middleware(
     CORSMiddleware,
-    allow_origins=["*"],
+    allow_origins=["*"], 
+    allow_credentials=True,
     allow_methods=["*"],
     allow_headers=["*"],
 )
 
-# Ensure backend/games/tic-tac-toe is in sys.path for dynamic imports (for 'utils', 'alphabeta', etc.)
-BASE_DIR = os.path.dirname(os.path.abspath(__file__))
-TICTACTOE_DIR = os.path.join(BASE_DIR, "games", "tic-tac-toe")
-if TICTACTOE_DIR not in sys.path:
-    sys.path.insert(0, TICTACTOE_DIR)
-
-# Map game_id to module path
-GAME_MODULES = {
-    "shell-game": "games.shellGame",
-    "tic-tac-toe": "games.tic-tac-toe.tictactoe",
-    "rubiks": "games.rubiks_cube_game",
-    "game-2": "games.game2",   # Placeholder, implement games/game2.py
-    "game-3": "games.game3",   # Placeholder, implement games/game3.py
-    "game-4": "games.game4",   # Placeholder, implement games/game4.py
-    "game-5": "games.game5",   # Placeholder, implement games/game5.py
-    "memory-matching": "games.memory_matching_backend",
-}
+ACTIVE_GAME_SESSIONS: Dict[WebSocket, RubiksCubeGame] = {}
 
 @app.websocket("/ws/{game_id}")
 async def websocket_endpoint(websocket: WebSocket, game_id: str):
     await websocket.accept()
-    game_session = None
-    module_path = GAME_MODULES.get(game_id)
-    if not module_path:
-        await websocket.send_json({"status": "error", "message": "Unknown game"})
-        await websocket.close()
+    game_session: Optional[RubiksCubeGame] = None
+
+    if game_id == "rubiks":
+        try:
+            initial_config_raw = await websocket.receive_text()
+            initial_config = json.loads(initial_config_raw)
+            print(f"Rubik's initial config from client: {initial_config}")
+
+            game_session = RubiksCubeGame(initial_config)
+            ACTIVE_GAME_SESSIONS[websocket] = game_session
+            
+            initial_state = game_session.get_state()
+            # For the very first message, send a null frame. The game loop will send actual frames.
+            initial_payload = {**initial_state, "processed_frame": None} 
+            await websocket.send_json(initial_payload)
+            print("Sent initial state to client.")
+
+        except json.JSONDecodeError:
+            print("! ERROR: Failed to decode initial JSON config for Rubik's game.")
+            await websocket.close(code=http_status.WS_1008_POLICY_VIOLATION)
+            return
+        except WebSocketDisconnect:
+            print("WebSocket disconnected during Rubik's game initialization.")
+            return # Cleanup will be handled in finally
+        except Exception as e:
+            print(f"! ERROR: Initializing Rubik's game session: {e}")
+            await websocket.close(code=http_status.WS_1011_INTERNAL_ERROR)
+            return # Cleanup in finally
+    else:
+        print(f"! ERROR: Unknown game_id: {game_id}")
+        await websocket.close(code=http_status.WS_1003_UNSUPPORTED_DATA)
         return
 
+    # Main loop to receive messages (frames or commands)
     try:
-        game_module = importlib.import_module(module_path)
-        # Special handling for Rubik's Cube
-        if game_id == "rubiks":
-            # Wait for initial config message (optional)
-            first_message = await websocket.receive()
-            config = None
-            first_frame_bytes = None
-            if "text" in first_message:
-                try:
-                    config = json.loads(first_message["text"])
-                except Exception:
-                    config = None
-            elif "bytes" in first_message:
-                first_frame_bytes = first_message["bytes"]
-            if config is not None:
-                game_session = RubiksCubeGame(config)
-            else:
-                game_session = RubiksCubeGame()
+        while True:
+            message = await websocket.receive() 
+
+            if message["type"] == "websocket.disconnect":
+                print(f"Client initiated disconnect for {game_id}.")
+                break 
+
+            if game_id == "rubiks" and game_session: # Ensure game_session exists
+                response_payload = None
+                if "text" in message and message["text"] is not None:
+                    try:
+                        command_data = json.loads(message["text"])
+                        print(f"--> CMD from client: {command_data}")
+                        
+                        # Handle specific commands to update game_session state
+                        if "mode" in command_data:
+                            new_mode = command_data["mode"]
+                            if game_session.mode in ["solving", "scrambling"] and new_mode not in ["idle", "error"]:
+                                game_session.error_message = f"Busy ({game_session.mode}). Cannot change mode now."
+                            else:
+                                game_session.mode = new_mode
+                                game_session.error_message = None 
+                                if game_session.mode == "calibrating":
+                                    game_session.calibration_step = 0
+                                    game_session.status_message = f"Calibrate: Show {game_session.COLOR_NAMES_CALIBRATION[0]}"
+                                elif game_session.mode == "scanning":
+                                    game_session.start_scanning_mode() 
+                                elif game_session.mode == "idle":
+                                    game_session.status_message = "Mode: Idle."
+                        
+                        elif "action" in command_data:
+                            action = command_data["action"]
+                            if action == "calibrate_color":
+                                if game_session.mode == "calibrating":
+                                    game_session.capture_calibration_color()
+                                else: game_session.error_message = "Not in calibration mode to capture color."
+                            elif action == "scramble_cube":
+                                if game_session.mode == "idle":
+                                     game_session.scramble_cube()
+                                else: game_session.error_message = "Can only scramble from idle mode."
+                            elif action == "stop_operation":
+                                game_session.stop_current_operation()
+                        
+                        # After command, send updated state (no new frame from this path)
+                        response_payload = game_session.get_state()
+                        response_payload["processed_frame"] = None # Indicate no new visual data from command
+
+                    except json.JSONDecodeError:
+                        print("! ERROR: Invalid JSON command received.")
+                        response_payload = {"error_message": "Invalid command (not JSON).", "mode": game_session.mode, "processed_frame": None}
+                    except Exception as e:
+                        print(f"! ERROR: Processing command: {e}")
+                        game_session.error_message = str(e)
+                        response_payload = game_session.get_state()
+                        response_payload["processed_frame"] = None
+
+                elif "bytes" in message and message["bytes"] is not None:
+                    frame_data = message["bytes"]
+                    # print(f"--> FRAME from client, len: {len(frame_data)}") # DEBUG: Usually too verbose
+                    response_payload = game_session.process_frame(frame_data) 
+                
+                if response_payload:
+                    # print(f"<-- RSP to client: mode={response_payload.get('mode')}, frame_present={response_payload.get('processed_frame') is not None}") # DEBUG
+                    await websocket.send_json(response_payload)
+            
+            await asyncio.sleep(0.005) 
+
+    except WebSocketDisconnect:
+        print(f"WebSocket disconnected for {game_id} (during main loop).")
+    except WebSocketException as e: 
+        print(f"! WebSocketException for {game_id}: {e.code} - {e.reason}")
+    except Exception as e:
+        print(f"! UNEXPECTED ERROR in WebSocket loop for {game_id}: {type(e).__name__} - {e}")
+        if game_session: # Try to inform client if connection is still partly alive
+            try:
+                error_state_info = game_session.get_state()
+                await websocket.send_json({**error_state_info, "error_message": f"Critical Server error: {e}", "mode": "error", "processed_frame": None})
+            except Exception as send_err:
+                print(f"  (Could not send error to client: {send_err})")
+    finally:
+        if websocket in ACTIVE_GAME_SESSIONS:
+            session_to_clean = ACTIVE_GAME_SESSIONS.pop(websocket)
+            if hasattr(session_to_clean, 'cleanup'):
+                session_to_clean.cleanup()
+            print(f"Cleaned up game session for {game_id} on disconnect/error.")
         else:
-            # Default: try to receive config as first message, else treat as frame
-            first_message = await websocket.receive()
-            config = None
-            first_frame_bytes = None
-            if "text" in first_message:
-                try:
-                    config = json.loads(first_message["text"])
-                except Exception:
-                    config = None
-            elif "bytes" in first_message:
-                first_frame_bytes = first_message["bytes"]
-            if config is not None:
-                game_session = game_module.GameSession(config)
-            elif game_id == "rubiks":
-                # For Rubik's cube, create a RubiksCubeGame instance
-                config = await websocket.receive_json()
-                game_session = game_module.RubiksCubeGame(config)
-            else:
-                game_session = game_module.GameSession()
-    except Exception as e:
-        await websocket.send_json({"status": "error", "message": f"Failed to load game: {e}"})
-        await websocket.close()
-        return
-
-    # Special handling for memory-matching: run full game logic
-    if game_id == "memory-matching":
-        await game_session.run_game(websocket)
-        return
-
-    try:
-        # If first message was a frame, process it before entering loop
-        if game_id == "rubiks" and 'first_frame_bytes' in locals() and first_frame_bytes is not None:
-            result = game_session.process_frame(first_frame_bytes)
-            await websocket.send_json(result)
-        elif 'first_frame_bytes' in locals() and first_frame_bytes is not None:
-            try:
-                result = await maybe_await(game_session.process_frame, first_frame_bytes)
-                await websocket.send_json(result)
-            except Exception as e:
-                # Optionally log the error
-                await websocket.close()
-                return  # <-- Add return here to prevent further sends
-        while True:
-            data = await websocket.receive()
-            try:
-                if "bytes" in data:
-                    # For games that process video frames (like Rubik's cube)
-<<<<<<< HEAD
-                    result = game_session.process_frame(data["bytes"])
-                elif "text" in data:
-                    # For games that process text commands
-=======
-                    if game_id == "rubiks":
-                        result = game_session.process_frame(data["bytes"])
-                    else:
-                        result = await maybe_await(game_session.process_frame, data["bytes"])
-                elif "text" in data:
->>>>>>> 478ce53f
-                    config = {}
-                    try:
-                        config = json.loads(data["text"])
-                    except:
-                        pass
-<<<<<<< HEAD
-                    
-=======
->>>>>>> 478ce53f
-                    if game_id == "rubiks":
-                        # Handle Rubik's cube specific commands
-                        if "mode" in config:
-                            if config["mode"] == "calibrating":
-                                game_session.mode = "calibrating"
-                                game_session.calibration_step = 0
-                            elif config["mode"] == "scanning":
-                                game_session.start_scanning()
-                            elif config["mode"] == "scrambling":
-                                game_session.scramble_cube()
-                            elif config["mode"] == "idle":
-                                game_session.stop()
-                        elif "action" in config:
-                            if config["action"] == "calibrate":
-                                game_session.calibrate_color()
-                            elif config["action"] == "scan":
-                                game_session.capture_scan()
-                            elif config["action"] == "stop":
-                                game_session.stop()
-                        result = game_session.get_state()
-                    else:
-<<<<<<< HEAD
-                        result = game_session.process_command(config)
-                else:
-                    result = {"status": "error", "message": "Invalid message format"}
-                
-                await websocket.send_json(result)
-            except Exception as e:
-                result = {"status": "error", "message": str(e)}
-                await websocket.send_json(result)
-    except WebSocketDisconnect:
-        if game_session and hasattr(game_session, 'cleanup'):
-            game_session.cleanup()
-=======
-                        result = await maybe_await(game_session.process_command, config)
-                else:
-                    result = {"status": "error", "message": "Invalid message format"}
-                await websocket.send_json(result)
-            except Exception as e:
-                # Only try to send error if websocket is open
-                try:
-                    await websocket.send_json({"status": "error", "message": str(e)})
-                except Exception:
-                    pass
-                # Optionally close the websocket and break the loop
-                try:
-                    await websocket.close()
-                except Exception:
-                    pass
-                break  # <-- Exit the receive loop after closing
-    except WebSocketDisconnect:
-        if game_session:
-            # Release camera connection for shell-game and similar games
-            if hasattr(game_session, "stop"):
-                game_session.stop()
-            # Optionally call cleanup if it exists
-            if hasattr(game_session, 'cleanup'):
-                game_session.cleanup()
-
-# Helper to support both sync and async process_frame
-async def maybe_await(func, *args, **kwargs):
-    res = func(*args, **kwargs)
-    if inspect.isawaitable(res):
-        return await res
-    return res
->>>>>>> 478ce53f
-
-# Add endpoints for memory matching game (color and yolo)
-@app.websocket("/ws/memory-matching/color")
-async def ws_memory_matching_color(websocket: WebSocket):
-    await memory_matching_backend.stream_game(websocket, "color")
-
-@app.websocket("/ws/memory-matching/yolo")
-async def ws_memory_matching_yolo(websocket: WebSocket):
-    await memory_matching_backend.stream_game(websocket, "yolo")
+            print(f"Session for game {game_id} already cleaned up or not found for this websocket.")
 
 if __name__ == "__main__":
-    uvicorn.run("main:app", host="0.0.0.0", port=8000, reload=True)+    print("Starting Rubik's Cube Solver Backend...")
+    uvicorn.run("main:app", host="0.0.0.0", port=8000, reload=True, log_level="info")