--- conflicted
+++ resolved
@@ -6,22 +6,15 @@
 import os
 import json
 import inspect
-<<<<<<< HEAD
-import serial # Added for serial connection
-=======
+import serial  # Added for serial connection
 import asyncio
->>>>>>> 1f571e10
 
 # Import memory matching backend for color/yolo WebSocket endpoints
 from games.memory_matching_backend import MemoryMatching
 from games.rubiks_cube_game import RubiksCubeGame
-<<<<<<< HEAD
 from fastapi.responses import StreamingResponse
 from games.target_shooter_game import GameSession  # Import GameSession for streaming
-
-=======
 from utils.esp32_client import esp32_client
->>>>>>> 1f571e10
 
 app = FastAPI()
 
@@ -36,11 +29,11 @@
 # Ensure backend/games/tic-tac-toe is in sys.path for dynamic imports (for 'utils', 'alphabeta', etc.)
 BASE_DIR = os.path.dirname(os.path.abspath(__file__))
 TICTACTOE_DIR = os.path.join(BASE_DIR, "games", "tic-tac-toe")
-TARGET_SHOOTER_DIR = os.path.join(BASE_DIR, "games") # For target_shooter_game if it has local imports
-MEMORY_DIR = os.path.join(BASE_DIR, "games") # For memory matching backend module path
+TARGET_SHOOTER_DIR = os.path.join(BASE_DIR, "games")  # For target_shooter_game if it has local imports
+MEMORY_DIR = os.path.join(BASE_DIR, "games")  # For memory matching backend module path
 if TICTACTOE_DIR not in sys.path:
     sys.path.insert(0, TICTACTOE_DIR)
-if TARGET_SHOOTER_DIR not in sys.path: # Add games directory itself for broader imports
+if TARGET_SHOOTER_DIR not in sys.path:  # Add games directory itself for broader imports
     sys.path.insert(0, TARGET_SHOOTER_DIR)
 if MEMORY_DIR not in sys.path:
     sys.path.insert(0, MEMORY_DIR)
@@ -93,11 +86,11 @@
             # For example, wait for Arduino to reset if it's a direct USB connection
             if config["type"] == "usb":
                 import time
-                time.sleep(2) # Wait for Arduino to reset
+                time.sleep(2)  # Wait for Arduino to reset
             return True
         else:
             print("Serial port opened but test failed (not is_open).")
-            serial_connection_instance = None # Ensure it's None if not truly open
+            serial_connection_instance = None  # Ensure it's None if not truly open
             return False
 
     except serial.SerialException as e:
@@ -138,14 +131,14 @@
         try:
             app_settings["serial_config"]["baudrate"] = int(updated_serial_config.get("baudrate", current_serial_config["baudrate"]))
         except ValueError:
-            app_settings["serial_config"]["baudrate"] = current_serial_config["baudrate"] # fallback
+            app_settings["serial_config"]["baudrate"] = current_serial_config["baudrate"]  # fallback
             
         app_settings["serial_config"]["host"] = updated_serial_config.get("host", current_serial_config["host"])
          # Ensure port is int
         try:
             app_settings["serial_config"]["port"] = int(updated_serial_config.get("port", current_serial_config["port"]))
         except ValueError:
-            app_settings["serial_config"]["port"] = current_serial_config["port"] # fallback
+            app_settings["serial_config"]["port"] = current_serial_config["port"]  # fallback
 
     print(f"Updated settings: {app_settings}")
     initialize_serial_connection()  # Re-initialize with new settings
@@ -161,11 +154,10 @@
     "game-3": "games.game3",
     "game-4": "games.game4",
     "game-5": "games.game5",
-    "color": "games.memory_matching_backend", # Points to the module
+    "color": "games.memory_matching_backend",  # Points to the module
     "yolo": "games.memory_matching_backend",  # Points to the module
 }
 
-<<<<<<< HEAD
 # --- Global singleton for Target Shooter session (for demo/dev only) ---
 target_shooter_session = None
 
@@ -173,11 +165,17 @@
 async def websocket_target_shooter(websocket: WebSocket):
     global target_shooter_session
     await websocket.accept()
+    # Choose hardware interface based on config
+    serial_type = app_settings["serial_config"].get("type", "usb")
     game_launch_config = {
-        "serial_instance": serial_connection_instance,
         "webcam_ip": app_settings["webcam_ip"],
         "model_path": "games/TargetDetection/runs/detect/train/weights/best.pt"
     }
+    if serial_type == "usb":
+        game_launch_config["serial_instance"] = serial_connection_instance
+    elif serial_type == "wifi":
+        game_launch_config["esp32_client"] = esp32_client
+
     first_message_data = await websocket.receive()
     client_initial_command_data = None
     if "text" in first_message_data:
@@ -216,24 +214,6 @@
         )
     generator = target_shooter_session.get_stream_generator()
     return StreamingResponse(generator, media_type="multipart/x-mixed-replace; boundary=frame")
-=======
-# ESP32 connection status endpoint
-@app.get("/esp32/status")
-async def esp32_status():
-    return {"connected": esp32_client.connected}
-
-# ESP32 send command endpoint
-@app.post("/esp32/command")
-async def send_esp32_command(command: dict):
-    if "cmd" not in command:
-        return {"status": "error", "message": "Missing 'cmd' in request"}
-    
-    success = await esp32_client.send_json(command)
-    if success:
-        return {"status": "success"}
-    else:
-        return {"status": "error", "message": "Failed to send command to ESP32"}
->>>>>>> 1f571e10
 
 @app.websocket("/ws/{game_id}")
 async def websocket_endpoint(websocket: WebSocket, game_id: str):
@@ -265,84 +245,15 @@
                 # Pass ESP32 client to the game
                 game_session = RubiksCubeGame(config, esp32_client=esp32_client)
             else:
-<<<<<<< HEAD
-                game_session = RubiksCubeGame()
-        elif game_id == "target-shooter":
-            game_launch_config = {
-                "serial_instance": serial_connection_instance,
-                "webcam_ip": app_settings["webcam_ip"],
-                "model_path": "games/TargetDetection/runs/detect/train/weights/best.pt" 
-            }
-            first_message_data = await websocket.receive() # Expects initial config
-            client_initial_command_data = None
-            if "text" in first_message_data:
-                try:
-                    parsed_text = json.loads(first_message_data["text"])
-                    if isinstance(parsed_text, dict):
-                        client_initial_command_data = parsed_text
-                        game_launch_config.update(client_initial_command_data)
-                except Exception as e:
-                    await websocket.send_json({"status": "error", "message": f"Invalid initial JSON config: {str(e)}"})
-                    await websocket.close(); return
-            else:
-                await websocket.send_json({"status": "error", "message": "Expected initial JSON config as text."})
-                await websocket.close(); return
-
-            try:
-                game_session = game_module.GameSession(game_launch_config)
-            except Exception as e:
-                await websocket.send_json({"status": "error", "message": f"Error initializing game session: {str(e)}"})
-                await websocket.close(); return
-            
-            if client_initial_command_data and client_initial_command_data.get("action") == "initial_config":
-                 game_session.process_command(client_initial_command_data) # Allow GameSession to react
-
-            await game_session.manage_game_loop(websocket)
-            return # TargetShooter manages its own loop
-
-        elif game_id == "color" or game_id == "yolo":
-            # Construct launch config for Memory Matching
-            # Note: memory_matching_backend.YOLO_MODEL_PATH is a constant in that module
-            # yolo_model_relative_path = MemoryMatching.YOLO_MODEL_PATH 
-            # yolo_model_abs_path = os.path.join(BASE_DIR, "games", yolo_model_relative_path.lstrip("./"))
-
-            game_launch_config = {
-                "serial_instance": serial_connection_instance,
-                "webcam_ip": app_settings["webcam_ip"],
-                "mode": game_id,  # "color" or "yolo"
-                # "yolo_model_path": yolo_model_abs_path,
-                # Pass serial port config in case MM needs to re-init (though ideally uses serial_instance directly)
-                "serial_port_config": app_settings["serial_config"] 
-            }
-            
-            # Memory Matching might not need/expect an initial client message for config.
-            # If it did, you'd handle it here similar to target-shooter.
-            # For now, assume it initializes with server-side config.
-
-            try:
-                game_session = game_module.MemoryMatching(game_launch_config)
-                print(f"MemoryMatching ({game_id}): GameSession instantiated.")
-            except Exception as e:
-                print(f"MemoryMatching ({game_id}): Error instantiating GameSession: {e}")
-                await websocket.send_json({"status": "error", "message": f"Error initializing game session: {str(e)}"})
-                await websocket.close()
-                return
-
-            await game_session.manage_game_loop(websocket) # This method needs to exist in MM's GameSession
-            return # MemoryMatching GameSession will manage its own loop and interactions
-
-        else: # Default handling for other games (e.g., shell-game, tic-tac-toe)
-=======
                 game_session = RubiksCubeGame(esp32_client=esp32_client)
         else:
             # Default: try to receive config as first message, else treat as frame
->>>>>>> 1f571e10
             first_message = await websocket.receive()
             config = None
             first_frame_bytes = None
             if "text" in first_message:
                 try: config = json.loads(first_message["text"])
-                except Exception: config = None # Or treat as command
+                except Exception: config = None  # Or treat as command
             elif "bytes" in first_message:
                 first_frame_bytes = first_message["bytes"]
             
@@ -355,24 +266,10 @@
                     # If it doesn't accept esp32_client, use the original constructor
                     game_session = game_module.GameSession(config)
             else:
-<<<<<<< HEAD
-                game_session = game_module.GameSession()
-            
-            # If first message was a frame, process it before entering loop (for non-MM, non-TS games)
-            if first_frame_bytes is not None:
-                try:
-                    result = await maybe_await(game_session.process_frame, first_frame_bytes)
-                    await websocket.send_json(result)
-                except Exception as e:
-                    await websocket.send_json({"status": "error", "message": f"Error processing initial frame: {str(e)}"})
-                    await websocket.close(); return
-    
-=======
                 try:
                     game_session = game_module.GameSession(esp32_client=esp32_client)
                 except TypeError:
                     game_session = game_module.GameSession()
->>>>>>> 1f571e10
     except Exception as e:
         await websocket.send_json({"status": "error", "message": f"Failed to load or initialize game: {str(e)}"})
         await websocket.close()
@@ -385,21 +282,21 @@
             data = await websocket.receive()
             result = None
             try:
-                if "bytes" in data: # Frame data
+                if "bytes" in data:  # Frame data
                     if hasattr(game_session, "process_frame"):
                         result = await maybe_await(game_session.process_frame, data["bytes"])
                     else: result = {"status": "error", "message": "Game does not support frame processing"}
-                elif "text" in data: # Command data (JSON or simple string)
+                elif "text" in data:  # Command data (JSON or simple string)
                     command_content = data["text"]
                     parsed_command = None
                     try: parsed_command = json.loads(command_content)
-                    except json.JSONDecodeError: # Not JSON, could be simple string command
-                        if hasattr(game_session, "process_command_string"): # Optional method for simple strings
+                    except json.JSONDecodeError:  # Not JSON, could be simple string command
+                        if hasattr(game_session, "process_command_string"):  # Optional method for simple strings
                            result = await maybe_await(game_session.process_command_string, command_content)
-                        else: # Default to trying process_command with the raw string
+                        else:  # Default to trying process_command with the raw string
                            parsed_command = command_content 
                     
-                    if result is None: # If not handled by process_command_string or if it was JSON
+                    if result is None:  # If not handled by process_command_string or if it was JSON
                         if hasattr(game_session, "process_command"):
                              # Special handling for Rubik's specific text commands if parsed_command is dict
                             if game_id == "rubiks" and isinstance(parsed_command, dict):
@@ -413,7 +310,7 @@
                                     elif parsed_command["action"] == "scan": game_session.capture_scan()
                                     elif parsed_command["action"] == "stop": game_session.stop()
                                 result = game_session.get_state()
-                            else: # General command processing
+                            else:  # General command processing
                                 result = await maybe_await(game_session.process_command, parsed_command)
                         else: result = {"status": "error", "message": "Game does not support command processing"}
                 else:
@@ -425,7 +322,7 @@
                 error_message = f"Error during game interaction: {str(e)}"
                 print(error_message)
                 try: await websocket.send_json({"status": "error", "message": error_message})
-                except Exception: pass # Ignore if send fails (e.g., socket closed)
+                except Exception: pass  # Ignore if send fails (e.g., socket closed)
                 # Depending on severity, you might close and break
                 # For now, continue to allow more interactions unless WebSocketDisconnect is raised
     
@@ -441,21 +338,14 @@
     finally:
         print(f"Closing WebSocket connection for game_id: {game_id}")
         # Ensure game session resources are released if not already by disconnect exception block
-        if game_session and not isinstance(game_session, (type(None))): # Check if game_session was instantiated
-            if hasattr(game_session, "stop") and callable(game_session.stop) and not WebSocketDisconnect: # if not already called
+        if game_session and not isinstance(game_session, (type(None))):  # Check if game_session was instantiated
+            if hasattr(game_session, "stop") and callable(game_session.stop) and not WebSocketDisconnect:  # if not already called
                 try: game_session.stop()
                 except Exception as e: print(f"Error calling stop in finally for {game_id}: {e}")
-            if hasattr(game_session, 'cleanup') and callable(game_session.cleanup) and not WebSocketDisconnect: # if not already called
+            if hasattr(game_session, 'cleanup') and callable(game_session.cleanup) and not WebSocketDisconnect:  # if not already called
                 try: game_session.cleanup()
                 except Exception as e: print(f"Error calling cleanup in finally for {game_id}: {e}")
 
-
-@app.get("/stream/target-shooter")
-async def stream_target_shooter(request: Request):
-    # Get the GameSession instance for this user/session
-    session = ... # however you manage sessions
-    generator = session.get_stream_generator()
-    return StreamingResponse(generator, media_type="multipart/x-mixed-replace; boundary=frame")
 # Helper to support both sync and async process_frame/process_command
 async def maybe_await(func, *args, **kwargs):
     res = func(*args, **kwargs)
@@ -463,27 +353,5 @@
         return await res
     return res
 
-<<<<<<< HEAD
-=======
-# Add endpoints for memory matching game (color and yolo)
-@app.websocket("/ws/memory-matching/color")
-async def ws_memory_matching_color(websocket: WebSocket):
-    await memory_matching_backend.stream_game(websocket, "color")
-
-@app.websocket("/ws/memory-matching/yolo")
-async def ws_memory_matching_yolo(websocket: WebSocket):
-    await memory_matching_backend.stream_game(websocket, "yolo")
-
-@app.on_event("startup")
-async def startup_event():
-    # Connect to ESP32 on startup
-    await esp32_client.connect()
-
-@app.on_event("shutdown")
-async def shutdown_event():
-    # Close ESP32 connection on shutdown
-    await esp32_client.close()
-
->>>>>>> 1f571e10
 if __name__ == "__main__":
-    uvicorn.run("main:app", host="0.0.0.0", port=8000,reload=True)+    uvicorn.run("main:app", host="0.0.0.0", port=8000, reload=True)